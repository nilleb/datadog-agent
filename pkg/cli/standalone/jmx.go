// Unless explicitly stated otherwise all files in this repository are licensed
// under the Apache License Version 2.0.
// This product includes software developed at Datadog (https://www.datadoghq.com/).
// Copyright 2016-present Datadog, Inc.

//go:build jmx

package standalone

import (
	"fmt"
	"strings"

	"github.com/DataDog/datadog-agent/cmd/agent/api"
	logsAgent "github.com/DataDog/datadog-agent/comp/logs/agent"
	"github.com/DataDog/datadog-agent/pkg/autodiscovery/integration"
	"github.com/DataDog/datadog-agent/pkg/collector/check"
	"github.com/DataDog/datadog-agent/pkg/collector/corechecks/embed/jmx"
	"github.com/DataDog/datadog-agent/pkg/jmxfetch"
	"github.com/DataDog/datadog-agent/pkg/util"
	"github.com/DataDog/datadog-agent/pkg/util/log"
)

// ExecJMXCommandConsole runs the provided JMX command name on the selected checks, and
// reports with the ConsoleReporter to the agent's `log.Info`.
// The common utils, including AutoConfig, must have already been initialized.
func ExecJMXCommandConsole(command string, selectedChecks []string, logLevel string, configs []integration.Config) error {
	return execJmxCommand(command, selectedChecks, jmxfetch.ReporterConsole, log.JMXInfo, logLevel, configs)
}

// ExecJmxListWithMetricsJSON runs the JMX command with "with-metrics", reporting
// the data as a JSON on the console. It is used by the `check jmx` cli command
// of the Agent.
// The common utils, including AutoConfig, must have already been initialized.
func ExecJmxListWithMetricsJSON(selectedChecks []string, logLevel string, configs []integration.Config) error {
	// don't pollute the JSON with the log pattern.
	out := func(a ...interface{}) {
		fmt.Println(a...)
	}
	return execJmxCommand("list_with_metrics", selectedChecks, jmxfetch.ReporterJSON, out, logLevel, configs)
}

// ExecJmxListWithRateMetricsJSON runs the JMX command with "with-rate-metrics", reporting
// the data as a JSON on the console. It is used by the `check jmx --rate` cli command
// of the Agent.
// The common utils, including AutoConfig, must have already been initialized.
func ExecJmxListWithRateMetricsJSON(selectedChecks []string, logLevel string, configs []integration.Config) error {
	// don't pollute the JSON with the log pattern.
	out := func(a ...interface{}) {
		fmt.Println(a...)
	}
	return execJmxCommand("list_with_rate_metrics", selectedChecks, jmxfetch.ReporterJSON, out, logLevel, configs)
}

// execJmxCommand runs the provided JMX command name on the selected checks.
// The common utils, including AutoConfig, must have already been initialized.
func execJmxCommand(command string, selectedChecks []string, reporter jmxfetch.JMXReporter, output func(...interface{}), logLevel string, configs []integration.Config) error {
	// start the cmd HTTP server
<<<<<<< HEAD
	if err := api.StartServer(nil, nil, nil, nil, nil, nil); err != nil {
=======
	if err := api.StartServer(nil, nil, nil, nil, nil, util.NewNoneOptional[logsAgent.Component]()); err != nil {
>>>>>>> 7cd5280a
		return fmt.Errorf("Error while starting api server, exiting: %v", err)
	}

	runner := &jmxfetch.JMXFetch{}

	runner.Reporter = reporter
	runner.Command = command
	runner.IPCPort = api.ServerAddress().Port
	runner.Output = output
	runner.LogLevel = logLevel

	loadJMXConfigs(runner, selectedChecks, configs)

	err := runner.Start(false)
	if err != nil {
		return err
	}

	err = runner.Wait()
	if err != nil {
		return err
	}

	fmt.Printf(
		"JMXFetch exited successfully. If nothing was displayed please check your configuration and flags, "+
			"or re-run the command with a more verbose log level (current log level: '%s').\n",
		logLevel,
	)
	return nil
}

func loadJMXConfigs(runner *jmxfetch.JMXFetch, selectedChecks []string, configs []integration.Config) {
	fmt.Println("Loading configs...")

	includeEverything := len(selectedChecks) == 0

	for _, c := range configs {
		if check.IsJMXConfig(c) && (includeEverything || configIncluded(c, selectedChecks)) {
			fmt.Println("Config ", c.Name, " was loaded.")
			instances := []integration.Data{}

			// Retain only JMX instances
			for _, instance := range c.Instances {
				if !check.IsJMXInstance(c.Name, instance, c.InitConfig) {
					continue
				}
				instances = append(instances, instance)
			}
			c.Instances = instances

			jmx.AddScheduledConfig(c)
			runner.ConfigureFromInitConfig(c.InitConfig) //nolint:errcheck
			for _, instance := range c.Instances {
				runner.ConfigureFromInstance(instance) //nolint:errcheck
			}
		}
	}
}

func configIncluded(config integration.Config, selectedChecks []string) bool {
	for _, c := range selectedChecks {
		if strings.EqualFold(config.Name, c) {
			return true
		}
	}
	return false
}<|MERGE_RESOLUTION|>--- conflicted
+++ resolved
@@ -56,11 +56,7 @@
 // The common utils, including AutoConfig, must have already been initialized.
 func execJmxCommand(command string, selectedChecks []string, reporter jmxfetch.JMXReporter, output func(...interface{}), logLevel string, configs []integration.Config) error {
 	// start the cmd HTTP server
-<<<<<<< HEAD
-	if err := api.StartServer(nil, nil, nil, nil, nil, nil); err != nil {
-=======
 	if err := api.StartServer(nil, nil, nil, nil, nil, util.NewNoneOptional[logsAgent.Component]()); err != nil {
->>>>>>> 7cd5280a
 		return fmt.Errorf("Error while starting api server, exiting: %v", err)
 	}
 
