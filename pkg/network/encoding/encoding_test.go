--- conflicted
+++ resolved
@@ -179,14 +179,6 @@
 		out.Conns[0].IpTranslation = nil
 	}
 	return out
-}
-
-func modelAndMarshalConnections(marshaler Marshaler, in *network.Connections) ([]byte, error) {
-	connectionsModeler := NewConnectionsModeler(in)
-	payload := connectionsModeler.ModelConnections(in)
-	defer Cleanup(payload)
-
-	return marshaler.Marshal(payload)
 }
 
 func TestSerialization(t *testing.T) {
@@ -337,12 +329,8 @@
 		marshaler := GetMarshaler("application/json")
 		assert.Equal("application/json", marshaler.ContentType())
 
-<<<<<<< HEAD
-		blob, err := modelAndMarshalConnections(marshaler, in)
-=======
 		blobWriter := bytes.NewBuffer(nil)
 		err := marshaler.Marshal(in, blobWriter)
->>>>>>> f63bdede
 		require.NoError(t, err)
 
 		unmarshaler := GetUnmarshaler("application/json")
@@ -369,12 +357,8 @@
 		marshaler := GetMarshaler("application/json")
 		assert.Equal("application/json", marshaler.ContentType())
 
-<<<<<<< HEAD
-		blob, err := modelAndMarshalConnections(marshaler, in)
-=======
 		blobWriter := bytes.NewBuffer(nil)
 		err := marshaler.Marshal(in, blobWriter)
->>>>>>> f63bdede
 		require.NoError(t, err)
 
 		unmarshaler := GetUnmarshaler("application/json")
@@ -401,13 +385,9 @@
 		// in case we request empty serialization type, default to application/json
 		assert.Equal("application/json", marshaler.ContentType())
 
-<<<<<<< HEAD
-		blob, err := modelAndMarshalConnections(marshaler, in)
-=======
 		blobWriter := bytes.NewBuffer(nil)
 		err := marshaler.Marshal(in, blobWriter)
 
->>>>>>> f63bdede
 		require.NoError(t, err)
 
 		unmarshaler := GetUnmarshaler("")
@@ -436,12 +416,8 @@
 		// In case we request an unsupported serialization type, we default to application/json
 		assert.Equal("application/json", marshaler.ContentType())
 
-<<<<<<< HEAD
-		blob, err := modelAndMarshalConnections(marshaler, in)
-=======
 		blobWriter := bytes.NewBuffer(nil)
 		err := marshaler.Marshal(in, blobWriter)
->>>>>>> f63bdede
 		require.NoError(t, err)
 
 		unmarshaler := GetUnmarshaler("application/json")
@@ -465,21 +441,12 @@
 		assert.Equal("application/json", marshaler.ContentType())
 
 		// Empty connection batch
-<<<<<<< HEAD
-		cons := &network.Connections{
-			BufferedData: network.BufferedData{
-				Conns: []network.ConnectionStats{{}},
-			},
-		}
-		blob, err := modelAndMarshalConnections(marshaler, cons)
-=======
 		blobWriter := bytes.NewBuffer(nil)
 		err := marshaler.Marshal(&network.Connections{
 			BufferedData: network.BufferedData{
 				Conns: []network.ConnectionStats{{}},
 			},
 		}, blobWriter)
->>>>>>> f63bdede
 		require.NoError(t, err)
 
 		res := struct {
@@ -506,12 +473,8 @@
 		marshaler := GetMarshaler("application/protobuf")
 		assert.Equal("application/protobuf", marshaler.ContentType())
 
-<<<<<<< HEAD
-		blob, err := modelAndMarshalConnections(marshaler, in)
-=======
 		blobWriter := bytes.NewBuffer(nil)
 		err := marshaler.Marshal(in, blobWriter)
->>>>>>> f63bdede
 		require.NoError(t, err)
 
 		unmarshaler := GetUnmarshaler("application/protobuf")
@@ -531,12 +494,8 @@
 		marshaler := GetMarshaler("application/protobuf")
 		assert.Equal("application/protobuf", marshaler.ContentType())
 
-<<<<<<< HEAD
-		blob, err := modelAndMarshalConnections(marshaler, in)
-=======
 		blobWriter := bytes.NewBuffer(nil)
 		err := marshaler.Marshal(in, blobWriter)
->>>>>>> f63bdede
 		require.NoError(t, err)
 
 		unmarshaler := GetUnmarshaler("application/protobuf")
@@ -652,14 +611,10 @@
 	}
 
 	marshaler := GetMarshaler("application/protobuf")
-<<<<<<< HEAD
-	blob, err := modelAndMarshalConnections(marshaler, in)
-=======
 
 	blobWriter := bytes.NewBuffer(nil)
 	err = marshaler.Marshal(in, blobWriter)
 
->>>>>>> f63bdede
 	require.NoError(t, err)
 
 	unmarshaler := GetUnmarshaler("application/protobuf")
@@ -774,12 +729,8 @@
 	}
 
 	marshaler := GetMarshaler("application/protobuf")
-<<<<<<< HEAD
-	blob, err := modelAndMarshalConnections(marshaler, in)
-=======
 	blobWriter := bytes.NewBuffer(nil)
 	err = marshaler.Marshal(in, blobWriter)
->>>>>>> f63bdede
 	require.NoError(t, err)
 
 	unmarshaler := GetUnmarshaler("application/protobuf")
@@ -817,12 +768,8 @@
 
 	encodeAndDecodeHTTP := func(c *network.Connections) *model.HTTPAggregations {
 		marshaler := GetMarshaler("application/protobuf")
-<<<<<<< HEAD
-		blob, err := modelAndMarshalConnections(marshaler, in)
-=======
 		blobWriter := bytes.NewBuffer(nil)
 		err := marshaler.Marshal(in, blobWriter)
->>>>>>> f63bdede
 		require.NoError(t, err)
 
 		unmarshaler := GetUnmarshaler("application/protobuf")
@@ -890,13 +837,9 @@
 
 	encodeAndDecodeHTTP2 := func(c *network.Connections) *model.HTTP2Aggregations {
 		marshaler := GetMarshaler("application/protobuf")
-<<<<<<< HEAD
-		blob, err := modelAndMarshalConnections(marshaler, in)
-=======
 
 		blobWriter := bytes.NewBuffer(nil)
 		err := marshaler.Marshal(in, blobWriter)
->>>>>>> f63bdede
 		require.NoError(t, err)
 
 		unmarshaler := GetUnmarshaler("application/protobuf")
@@ -953,12 +896,8 @@
 	// Perform a marshal/unmarshal cycle
 	in := new(network.Connections)
 	marshaler := GetMarshaler("application/protobuf")
-<<<<<<< HEAD
-	blob, err := modelAndMarshalConnections(marshaler, in)
-=======
 	blobWriter := bytes.NewBuffer(nil)
 	err := marshaler.Marshal(in, blobWriter)
->>>>>>> f63bdede
 	require.NoError(t, err)
 
 	unmarshaler := GetUnmarshaler("application/protobuf")
