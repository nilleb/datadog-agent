// Unless explicitly stated otherwise all files in this repository are licensed
// under the Apache License Version 2.0.
// This product includes software developed at Datadog (https://www.datadoghq.com/).
// Copyright 2016-present Datadog, Inc.

package config

import (
	"runtime"
	"strings"
	"time"

	ddconfig "github.com/DataDog/datadog-agent/pkg/config"
	"github.com/DataDog/datadog-agent/pkg/ebpf"
	"github.com/DataDog/datadog-agent/pkg/util/kernel"
	"github.com/DataDog/datadog-agent/pkg/util/log"
)

const (
<<<<<<< HEAD
	spNS                 = "system_probe_config"
	netNS                = "network_config"
	smNS                 = "service_monitoring_config"
	dataStreamsNamespace = "data_streams_config"
	evNS                 = "event_monitoring_config"
=======
	spNS   = "system_probe_config"
	netNS  = "network_config"
	smNS   = "service_monitoring_config"
	evNS   = "event_monitoring_config"
	smjtNS = smNS + ".java_tls"
>>>>>>> e339044e

	defaultUDPTimeoutSeconds       = 30
	defaultUDPStreamTimeoutSeconds = 120

	defaultOffsetThreshold = 400
	maxOffsetThreshold     = 3000

	defaultMaxProcessesTracked = 1024
)

// Config stores all flags used by the network eBPF tracer
type Config struct {
	ebpf.Config

	// NPMEnabled is whether the network performance monitoring feature is explicitly enabled or not
	NPMEnabled bool

	// ServiceMonitoringEnabled is whether the service monitoring feature is enabled or not
	ServiceMonitoringEnabled bool

	// DataStreamsEnabled is whether the data streams feature is enabled or not
	DataStreamsEnabled bool

	// CollectTCPConns specifies whether the tracer should collect traffic statistics for TCP connections
	CollectTCPConns bool

	// CollectUDPConns specifies whether the tracer should collect traffic statistics for UDP connections
	CollectUDPConns bool

	// CollectIPv6Conns specifics whether the tracer should capture traffic for IPv6 TCP/UDP connections
	CollectIPv6Conns bool

	// CollectLocalDNS specifies whether the tracer should capture traffic for local DNS calls
	CollectLocalDNS bool

	// DNSInspection specifies whether the tracer should enhance connection data with domain names by inspecting DNS traffic
	// Notice this does *not* depend on CollectLocalDNS
	DNSInspection bool

	// CollectDNSStats specifies whether the tracer should enhance connection data with relevant DNS stats
	// It is relevant *only* when DNSInspection is enabled.
	CollectDNSStats bool

	// CollectDNSDomains specifies whether collected DNS stats would be scoped by domain
	// It is relevant *only* when DNSInspection and CollectDNSStats is enabled.
	CollectDNSDomains bool

	// DNSTimeout determines the length of time to wait before considering a DNS Query to have timed out
	DNSTimeout time.Duration

	// MaxDNSStats determines the number of separate DNS Stats objects DNSStatkeeper can have at any given time
	// These stats objects get flushed on every client request (default 30s check interval)
	MaxDNSStats int

	// EnableHTTPMonitoring specifies whether the tracer should monitor HTTP traffic
	EnableHTTPMonitoring bool

	// EnableKafkaMonitoring specifies whether the tracer should monitor Kafka traffic
	EnableKafkaMonitoring bool

	// EnableHTTPSMonitoring specifies whether the tracer should monitor HTTPS traffic
	// Supported libraries: OpenSSL
	EnableHTTPSMonitoring bool

	// EnableGoTLSSupport specifies whether the tracer should monitor HTTPS
	// traffic done through Go's standard library's TLS implementation
	EnableGoTLSSupport bool

	// EnableJavaTLSSupport specifies whether the tracer should monitor HTTPS
	// traffic done through Java's TLS implementation
	EnableJavaTLSSupport bool

	// MaxTrackedHTTPConnections max number of http(s) flows that will be concurrently tracked.
	// value is currently Windows only
	MaxTrackedHTTPConnections int64

	// HTTPNotificationThreshold is the number of connections to hold in the kernel before signalling
	// to be retrieved.  Currently Windows only
	HTTPNotificationThreshold int64

	// HTTPMaxRequestFragment is the size of the HTTP path buffer to be retrieved.
	// Currently Windows only
	HTTPMaxRequestFragment int64

	// JavaAgentDebug will enable debug output of the injected USM agent
	JavaAgentDebug bool

	// JavaAgentArgs arguments pass through injected USM agent
	JavaAgentArgs string

	// JavaAgentAllowRegex (Higher priority) define a regex, if matching /proc/pid/cmdline the java agent will be injected
	JavaAgentAllowRegex string

	// JavaAgentBlockRegex define a regex, if matching /proc/pid/cmdline the java agent will not be injected
	JavaAgentBlockRegex string

	// UDPConnTimeout determines the length of traffic inactivity between two
	// (IP, port)-pairs before declaring a UDP connection as inactive. This is
	// set to /proc/sys/net/netfilter/nf_conntrack_udp_timeout on Linux by
	// default.
	UDPConnTimeout time.Duration

	// UDPStreamTimeout is the timeout for udp streams. This is set to
	// /proc/sys/net/netfilter/nf_conntrack_udp_timeout_stream on Linux by
	// default.
	UDPStreamTimeout time.Duration

	// TCPConnTimeout is like UDPConnTimeout, but for TCP connections. TCP connections are cleared when
	// the BPF module receives a tcp_close call, but TCP connections also age out to catch cases where
	// tcp_close is not intercepted for some reason.
	TCPConnTimeout time.Duration

	// TCPClosedTimeout represents the maximum amount of time a closed TCP connection can remain buffered in eBPF before
	// being marked as idle and flushed to the perf ring.
	TCPClosedTimeout time.Duration

	// MaxTrackedConnections specifies the maximum number of connections we can track. This determines the size of the eBPF Maps
	MaxTrackedConnections uint

	// MaxClosedConnectionsBuffered represents the maximum number of closed connections we'll buffer in memory. These closed connections
	// get flushed on every client request (default 30s check interval)
	MaxClosedConnectionsBuffered int

	// ClosedConnectionFlushThreshold represents the number of closed connections stored before signalling
	// the agent to flush the connections.  This value only valid on Windows
	ClosedConnectionFlushThreshold int

	// MaxDNSStatsBuffered represents the maximum number of DNS stats we'll buffer in memory. These stats
	// get flushed on every client request (default 30s check interval)
	MaxDNSStatsBuffered int

	// MaxHTTPStatsBuffered represents the maximum number of HTTP stats we'll buffer in memory. These stats
	// get flushed on every client request (default 30s check interval)
	MaxHTTPStatsBuffered int

	// MaxKafkaStatsBuffered represents the maximum number of Kafka stats we'll buffer in memory. These stats
	// get flushed on every client request (default 30s check interval)
	MaxKafkaStatsBuffered int

	// MaxConnectionsStateBuffered represents the maximum number of state objects that we'll store in memory. These state objects store
	// the stats for a connection so we can accurately determine traffic change between client requests.
	MaxConnectionsStateBuffered int

	// ClientStateExpiry specifies the max time a client (e.g. process-agent)'s state will be stored in memory before being evicted.
	ClientStateExpiry time.Duration

	// EnableConntrack enables probing conntrack for network address translation
	EnableConntrack bool

	// IgnoreConntrackInitFailure will ignore any conntrack initialization failiures during system-probe load. If this is set to false, system-probe
	// will fail to start if there is a conntrack initialization failure.
	IgnoreConntrackInitFailure bool

	// ConntrackMaxStateSize specifies the maximum number of connections with NAT we can track
	ConntrackMaxStateSize int

	// ConntrackRateLimit specifies the maximum number of netlink messages *per second* that can be processed
	// Setting it to -1 disables the limit and can result in a high CPU usage.
	ConntrackRateLimit int

	// ConntrackRateLimitInterval specifies the interval at which the rate limiter is updated
	ConntrackRateLimitInterval time.Duration

	// ConntrackInitTimeout specifies how long we wait for conntrack to initialize before failing
	ConntrackInitTimeout time.Duration

	// EnableConntrackAllNamespaces enables network address translation via netlink for all namespaces that are peers of the root namespace.
	// default is true
	EnableConntrackAllNamespaces bool

	// ClosedChannelSize specifies the size for closed channel for the tracer
	ClosedChannelSize int

	// ExcludedSourceConnections is a map of source connections to blacklist
	ExcludedSourceConnections map[string][]string

	// ExcludedDestinationConnections is a map of destination connections to blacklist
	ExcludedDestinationConnections map[string][]string

	// OffsetGuessThreshold is the size of the byte threshold we will iterate over when guessing offsets
	OffsetGuessThreshold uint64

	// EnableMonotonicCount (Windows only) determines if we will calculate send/recv bytes of connections with headers and retransmits
	EnableMonotonicCount bool

	// EnableGatewayLookup enables looking up gateway information for connection destinations
	EnableGatewayLookup bool

	// RecordedQueryTypes enables specific DNS query types to be recorded
	RecordedQueryTypes []string

	// HTTP replace rules
	HTTPReplaceRules []*ReplaceRule

	// EnableProcessEventMonitoring enables consuming CWS process monitoring events from the runtime security module
	EnableProcessEventMonitoring bool

	// MaxProcessesTracked is the maximum number of processes whose information is stored in the network module
	MaxProcessesTracked int

	// EnableRootNetNs disables using the network namespace of the root process (1)
	// for things like creating netlink sockets for conntrack updates, etc.
	EnableRootNetNs bool

	// HTTPMapCleanerInterval is the interval to run the cleaner function.
	HTTPMapCleanerInterval time.Duration

	// HTTPIdleConnectionTTL is the time an idle connection counted as "inactive" and should be deleted.
	HTTPIdleConnectionTTL time.Duration

	// ProtocolClassificationEnabled specifies whether the tracer should enhance connection data with protocols names by
	// classifying the L7 protocols being used.
	ProtocolClassificationEnabled bool

	// EnableHTTPStatsByStatusCode specifies if the HTTP stats should be aggregated by the actual status code
	// instead of the status code family.
	EnableHTTPStatsByStatusCode bool
}

func join(pieces ...string) string {
	return strings.Join(pieces, ".")
}

// New creates a config for the network tracer
func New() *Config {
	cfg := ddconfig.SystemProbe

	c := &Config{
		Config: *ebpf.NewConfig(),

		NPMEnabled:               cfg.GetBool(join(netNS, "enabled")),
		ServiceMonitoringEnabled: cfg.GetBool(join(smNS, "enabled")),
		DataStreamsEnabled:       cfg.GetBool(join(dataStreamsNamespace, "enabled")),

		CollectTCPConns:  !cfg.GetBool(join(spNS, "disable_tcp")),
		TCPConnTimeout:   2 * time.Minute,
		TCPClosedTimeout: 1 * time.Second,

		CollectUDPConns:  !cfg.GetBool(join(spNS, "disable_udp")),
		UDPConnTimeout:   defaultUDPTimeoutSeconds * time.Second,
		UDPStreamTimeout: defaultUDPStreamTimeoutSeconds * time.Second,

		CollectIPv6Conns:               !cfg.GetBool(join(spNS, "disable_ipv6")),
		OffsetGuessThreshold:           uint64(cfg.GetInt64(join(spNS, "offset_guess_threshold"))),
		ExcludedSourceConnections:      cfg.GetStringMapStringSlice(join(spNS, "source_excludes")),
		ExcludedDestinationConnections: cfg.GetStringMapStringSlice(join(spNS, "dest_excludes")),

		MaxTrackedConnections:          uint(cfg.GetInt(join(spNS, "max_tracked_connections"))),
		MaxClosedConnectionsBuffered:   cfg.GetInt(join(spNS, "max_closed_connections_buffered")),
		ClosedConnectionFlushThreshold: cfg.GetInt(join(spNS, "closed_connection_flush_threshold")),
		ClosedChannelSize:              cfg.GetInt(join(spNS, "closed_channel_size")),
		MaxConnectionsStateBuffered:    cfg.GetInt(join(spNS, "max_connection_state_buffered")),
		ClientStateExpiry:              2 * time.Minute,

		DNSInspection:       !cfg.GetBool(join(spNS, "disable_dns_inspection")),
		CollectDNSStats:     cfg.GetBool(join(spNS, "collect_dns_stats")),
		CollectLocalDNS:     cfg.GetBool(join(spNS, "collect_local_dns")),
		CollectDNSDomains:   cfg.GetBool(join(spNS, "collect_dns_domains")),
		MaxDNSStats:         cfg.GetInt(join(spNS, "max_dns_stats")),
		MaxDNSStatsBuffered: 75000,
		DNSTimeout:          time.Duration(cfg.GetInt(join(spNS, "dns_timeout_in_s"))) * time.Second,

		ProtocolClassificationEnabled: cfg.GetBool(join(netNS, "enable_protocol_classification")),

		EnableHTTPMonitoring:  cfg.GetBool(join(netNS, "enable_http_monitoring")),
		EnableHTTPSMonitoring: cfg.GetBool(join(netNS, "enable_https_monitoring")),
		EnableKafkaMonitoring: cfg.GetBool(join(smNS, "enable_kafka_monitoring")),
		MaxHTTPStatsBuffered:  cfg.GetInt(join(netNS, "max_http_stats_buffered")),
		MaxKafkaStatsBuffered: cfg.GetInt(join(smNS, "max_kafka_stats_buffered")),

		MaxTrackedHTTPConnections: cfg.GetInt64(join(netNS, "max_tracked_http_connections")),
		HTTPNotificationThreshold: cfg.GetInt64(join(netNS, "http_notification_threshold")),
		HTTPMaxRequestFragment:    cfg.GetInt64(join(netNS, "http_max_request_fragment")),

		EnableConntrack:              cfg.GetBool(join(spNS, "enable_conntrack")),
		ConntrackMaxStateSize:        cfg.GetInt(join(spNS, "conntrack_max_state_size")),
		ConntrackRateLimit:           cfg.GetInt(join(spNS, "conntrack_rate_limit")),
		ConntrackRateLimitInterval:   3 * time.Second,
		EnableConntrackAllNamespaces: cfg.GetBool(join(spNS, "enable_conntrack_all_namespaces")),
		IgnoreConntrackInitFailure:   cfg.GetBool(join(netNS, "ignore_conntrack_init_failure")),
		ConntrackInitTimeout:         cfg.GetDuration(join(netNS, "conntrack_init_timeout")),

		EnableGatewayLookup: cfg.GetBool(join(netNS, "enable_gateway_lookup")),

		EnableMonotonicCount: cfg.GetBool(join(spNS, "windows.enable_monotonic_count")),

		RecordedQueryTypes: cfg.GetStringSlice(join(netNS, "dns_recorded_query_types")),

		EnableProcessEventMonitoring: cfg.GetBool(join(evNS, "network_process", "enabled")),
		MaxProcessesTracked:          cfg.GetInt(join(evNS, "network_process", "max_processes_tracked")),

		EnableRootNetNs: cfg.GetBool(join(netNS, "enable_root_netns")),

		HTTPMapCleanerInterval: time.Duration(cfg.GetInt(join(spNS, "http_map_cleaner_interval_in_s"))) * time.Second,
		HTTPIdleConnectionTTL:  time.Duration(cfg.GetInt(join(spNS, "http_idle_connection_ttl_in_s"))) * time.Second,

		// Service Monitoring
		EnableJavaTLSSupport:        cfg.GetBool(join(smjtNS, "enabled")),
		JavaAgentDebug:              cfg.GetBool(join(smjtNS, "debug")),
		JavaAgentArgs:               cfg.GetString(join(smjtNS, "args")),
		JavaAgentAllowRegex:         cfg.GetString(join(smjtNS, "allow_regex")),
		JavaAgentBlockRegex:         cfg.GetString(join(smjtNS, "block_regex")),
		EnableGoTLSSupport:          cfg.GetBool(join(smNS, "enable_go_tls_support")),
		EnableHTTPStatsByStatusCode: cfg.GetBool(join(smNS, "enable_http_stats_by_status_code")),
	}

	if runtime.GOOS == "windows" {
		if cfg.IsSet(join(spNS, "closed_connection_flush_threshold")) && c.ClosedConnectionFlushThreshold < 1024 {
			log.Warnf("Closed connection notification threshold set to invalid value %d.  Resetting to default.", c.ClosedConnectionFlushThreshold)

			// 0 will allow the underlying driver interface mechanism to choose appropriately
			c.ClosedConnectionFlushThreshold = 0
		}
	}
	if !cfg.IsSet(join(spNS, "max_closed_connections_buffered")) {
		// make sure max_closed_connections_buffered is equal to
		// max_tracked_connections, since the former is not set.
		// this helps with lowering or eliminating dropped
		// closed connections in environments with mostly short-lived
		// connections
		c.MaxClosedConnectionsBuffered = int(c.MaxTrackedConnections)
	}
	if c.HTTPNotificationThreshold >= c.MaxTrackedHTTPConnections {
		log.Warnf("Notification threshold set higher than tracked connections.  %d > %d ; resetting to %d",
			c.HTTPNotificationThreshold, c.MaxTrackedHTTPConnections, c.MaxTrackedHTTPConnections/2)
		c.HTTPNotificationThreshold = c.MaxTrackedHTTPConnections / 2
	}

	maxHTTPFrag := uint64(160)
	if c.HTTPMaxRequestFragment > int64(maxHTTPFrag) { // dbtodo where is the actual max defined?
		log.Warnf("Max HTTP fragment too large (%d) resetting to (%d) ", c.HTTPMaxRequestFragment, maxHTTPFrag)
		c.HTTPMaxRequestFragment = int64(maxHTTPFrag)
	}
	httpRRKey := join(netNS, "http_replace_rules")
	rr, err := parseReplaceRules(cfg, httpRRKey)
	if err != nil {
		log.Errorf("error parsing %q: %v", httpRRKey, err)
	} else {
		c.HTTPReplaceRules = rr
	}

	if c.OffsetGuessThreshold > maxOffsetThreshold {
		log.Warn("offset_guess_threshold exceeds maximum of 3000. Setting it to the default of 400")
		c.OffsetGuessThreshold = defaultOffsetThreshold
	}

	if !kernel.IsIPv6Enabled() {
		c.CollectIPv6Conns = false
		log.Info("network tracer IPv6 tracing disabled by system")
	} else if !c.CollectIPv6Conns {
		log.Info("network tracer IPv6 tracing disabled by configuration")
	}

	if !c.CollectUDPConns {
		log.Info("network tracer UDP tracing disabled by configuration")
	}
	if !c.CollectTCPConns {
		log.Info("network tracer TCP tracing disabled by configuration")
	}
	if !c.DNSInspection {
		log.Info("network tracer DNS inspection disabled by configuration")
	}

	c.ServiceMonitoringEnabled = c.ServiceMonitoringEnabled || c.DataStreamsEnabled

	if c.ServiceMonitoringEnabled {
		cfg.Set(join(netNS, "enable_http_monitoring"), true)
		c.EnableHTTPMonitoring = true
		if !cfg.IsSet(join(netNS, "enable_https_monitoring")) {
			cfg.Set(join(netNS, "enable_https_monitoring"), true)
			c.EnableHTTPSMonitoring = true
		}

		if !cfg.IsSet(join(spNS, "enable_runtime_compiler")) {
			cfg.Set(join(spNS, "enable_runtime_compiler"), true)
			c.EnableRuntimeCompiler = true
		}

		if !cfg.IsSet(join(spNS, "enable_kernel_header_download")) {
			cfg.Set(join(spNS, "enable_kernel_header_download"), true)
			c.EnableKernelHeaderDownload = true
		}
	}

	if c.DataStreamsEnabled {
		cfg.Set(join(smNS, "enable_kafka_monitoring"), true)
		c.EnableKafkaMonitoring = true
	}

	if c.EnableProcessEventMonitoring {
		log.Info("network process event monitoring enabled")

		if c.MaxProcessesTracked <= 0 {
			c.MaxProcessesTracked = defaultMaxProcessesTracked
		}
	}

	if !c.EnableRootNetNs {
		c.EnableConntrackAllNamespaces = false
	}

	return c
}<|MERGE_RESOLUTION|>--- conflicted
+++ resolved
@@ -17,19 +17,12 @@
 )
 
 const (
-<<<<<<< HEAD
-	spNS                 = "system_probe_config"
-	netNS                = "network_config"
-	smNS                 = "service_monitoring_config"
-	dataStreamsNamespace = "data_streams_config"
-	evNS                 = "event_monitoring_config"
-=======
 	spNS   = "system_probe_config"
 	netNS  = "network_config"
 	smNS   = "service_monitoring_config"
+	dataStreamsNamespace = "data_streams_config"
 	evNS   = "event_monitoring_config"
 	smjtNS = smNS + ".java_tls"
->>>>>>> e339044e
 
 	defaultUDPTimeoutSeconds       = 30
 	defaultUDPStreamTimeoutSeconds = 120
