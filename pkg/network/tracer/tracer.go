--- conflicted
+++ resolved
@@ -359,7 +359,6 @@
 	t.state.StoreClosedConnections(connections)
 }
 
-<<<<<<< HEAD
 func (t *Tracer) addProcessInfo(c *network.ConnectionStats) {
 	if t.processCache == nil {
 		return
@@ -394,9 +393,7 @@
 	c.PidExecTime = p.StartTime
 }
 
-=======
 // Stop stops the tracer
->>>>>>> 879bf00e
 func (t *Tracer) Stop() {
 	if t.gwLookup != nil {
 		t.gwLookup.Close()
@@ -655,12 +652,9 @@
 	kprobesStats
 	stateStats
 	tracerStats
-<<<<<<< HEAD
 	processCacheStats
-=======
 	bpfMapStats
 	bpfHelperStats
->>>>>>> 879bf00e
 )
 
 var allStats = []statsComp{
@@ -671,12 +665,9 @@
 	kprobesStats,
 	stateStats,
 	tracerStats,
-<<<<<<< HEAD
 	processCacheStats,
-=======
 	bpfHelperStats,
 	bpfMapStats,
->>>>>>> 879bf00e
 }
 
 func (t *Tracer) getStats(comps ...statsComp) (map[string]interface{}, error) {
@@ -707,15 +698,12 @@
 			tracerStats := atomicstats.Report(t)
 			tracerStats["runtime"] = runtime.Tracer.GetTelemetry()
 			ret["tracer"] = tracerStats
-<<<<<<< HEAD
 		case processCacheStats:
 			ret["process_cache"] = t.processCache.GetStats()
-=======
 		case bpfMapStats:
 			ret["map_ops"] = t.bpfTelemetry.GetMapsTelemetry()
 		case bpfHelperStats:
 			ret["ebpf_helpers"] = t.bpfTelemetry.GetHelperTelemetry()
->>>>>>> 879bf00e
 		}
 	}
 
@@ -864,7 +852,6 @@
 	}, nil
 }
 
-<<<<<<< HEAD
 // DebugDumpProcessCache dumps the process cache
 func (t *Tracer) DebugDumpProcessCache(ctx context.Context) (interface{}, error) {
 	if t.processCache != nil {
@@ -874,10 +861,7 @@
 	return nil, nil
 }
 
-func newHTTPMonitor(c *config.Config, tracer connection.Tracer, offsets []manager.ConstantEditor) *http.Monitor {
-=======
 func newHTTPMonitor(c *config.Config, tracer connection.Tracer, bpfTelemetry *telemetry.EBPFTelemetry, offsets []manager.ConstantEditor) *http.Monitor {
->>>>>>> 879bf00e
 	if !c.EnableHTTPMonitoring {
 		return nil
 	}
