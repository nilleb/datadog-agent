// +build linux_bpf

package tracer

import (
	"errors"
	"fmt"
	"math"
	"sync"
	"sync/atomic"
	"syscall"
	"time"

	ddebpf "github.com/DataDog/datadog-agent/pkg/ebpf"
	"github.com/DataDog/datadog-agent/pkg/ebpf/bytecode"
	"github.com/DataDog/datadog-agent/pkg/ebpf/bytecode/runtime"
	"github.com/DataDog/datadog-agent/pkg/network"
	"github.com/DataDog/datadog-agent/pkg/network/config"
	"github.com/DataDog/datadog-agent/pkg/network/config/sysctl"
	"github.com/DataDog/datadog-agent/pkg/network/dns"
	netebpf "github.com/DataDog/datadog-agent/pkg/network/ebpf"
	"github.com/DataDog/datadog-agent/pkg/network/ebpf/probes"
	"github.com/DataDog/datadog-agent/pkg/network/http"
	"github.com/DataDog/datadog-agent/pkg/network/netlink"
	"github.com/DataDog/datadog-agent/pkg/network/tracer/connection"
	"github.com/DataDog/datadog-agent/pkg/network/tracer/connection/kprobe"
	"github.com/DataDog/datadog-agent/pkg/process/procutil"
	"github.com/DataDog/datadog-agent/pkg/util/kernel"
	"github.com/DataDog/datadog-agent/pkg/util/log"
	"github.com/DataDog/ebpf"
	"github.com/DataDog/ebpf/manager"
	"golang.org/x/sys/unix"
	"inet.af/netaddr"
)

const defaultUDPConnTimeoutNanoSeconds = uint64(time.Duration(120) * time.Second)

type Tracer struct {
	config      *config.Config
	state       network.State
	conntracker netlink.Conntracker
	reverseDNS  dns.ReverseDNS
	httpMonitor *http.Monitor
	ebpfTracer  connection.Tracer

	// Telemetry
	skippedConns int64
	// Will track the count of expired TCP connections
	// We are manually expiring TCP connections because it seems that we are losing some TCP close events
	// For now we are only tracking the `tcp_close` probe, but we should also track the `tcp_set_state` probe when
	// states are set to `TCP_CLOSE_WAIT`, `TCP_CLOSE` and `TCP_FIN_WAIT1` we should probably also track `tcp_time_wait`
	// However there are some caveats by doing that:
	// - `tcp_set_state` does not have access to the PID of the connection => we have to remove the PID from the connection tuple (which can lead to issues)
	// - We will have multiple probes that can trigger for the same connection close event => we would have to add something to dedupe those
	// - - Using the timestamp does not seem to be reliable (we are already seeing unordered connections)
	// - - Having IDs for those events would need to have an internal monotonic counter and this is tricky to manage (race conditions, cleaning)
	//
	// If we want to have a way to track the # of active TCP connections in the future we could use the procfs like here: https://github.com/DataDog/datadog-agent/pull/3728
	// to determine whether a connection is truly closed or not
	expiredTCPConns  int64
	closedConns      int64
	connStatsMapSize int64

	activeBuffer *network.ConnectionBuffer
	closedBuffer *network.ConnectionBuffer
	bufferLock   sync.Mutex

	// Internal buffer used to compute bytekeys
	buf []byte

	// Connections for the tracer to exclude
	sourceExcludes []*network.ConnectionFilter
	destExcludes   []*network.ConnectionFilter

	gwLookup *gatewayLookup

	sysctlUDPConnTimeout       *sysctl.Int
	sysctlUDPConnStreamTimeout *sysctl.Int
}

func NewTracer(config *config.Config) (*Tracer, error) {
	// make sure debugfs is mounted
	if mounted, err := kernel.IsDebugFSMounted(); !mounted {
		return nil, fmt.Errorf("%s: %s", "system-probe unsupported", err)
	}

	// check if current platform is using old kernel API because it affects what kprobe are we going to enable
	currKernelVersion, err := kernel.HostVersion()
	if err != nil {
		// if the platform couldn't be determined, treat it as new kernel case
		log.Warn("could not detect the platform, will use kprobes from kernel version >= 4.1.0")
	}

	// check to see if current kernel is earlier than version 4.1.0
	pre410Kernel := currKernelVersion < kernel.VersionCode(4, 1, 0)
	if pre410Kernel {
		log.Infof("detected platform %s, switch to use kprobes from kernel version < 4.1.0", currKernelVersion)
	}

	offsetBuf, err := netebpf.ReadOffsetBPFModule(config.BPFDir, config.BPFDebug)
	if err != nil {
		return nil, fmt.Errorf("could not read offset bpf module: %s", err)
	}
	defer offsetBuf.Close()

	// Offset guessing has been flaky for some customers, so if it fails we'll retry it up to 5 times
	//needsOffsets := !config.EnableRuntimeCompiler || config.AllowPrecompiledFallback
	// should be the above, but HTTP is lacking a runtime version right now, so always do offset guessing
	needsOffsets := true
	var constantEditors []manager.ConstantEditor
	if needsOffsets {
		for i := 0; i < 5; i++ {
			constantEditors, err = runOffsetGuessing(config, offsetBuf)
			if err == nil {
				break
			}
			time.Sleep(1 * time.Second)
		}
		if err != nil {
			return nil, fmt.Errorf("error guessing offsets: %s", err)
		}
	}

	ebpfTracer, err := kprobe.New(config, constantEditors)
	if err != nil {
		return nil, err
	}

	creator := netlink.NewConntracker
	if config.EnableRuntimeCompiler {
		creator = NewEBPFConntracker
	}
	conntracker, err := newConntracker(config, creator)
	if err != nil {
		return nil, err
	}

	state := network.NewState(
		config.ClientStateExpiry,
		config.MaxClosedConnectionsBuffered,
		config.MaxConnectionsStateBuffered,
		config.MaxDNSStatsBuffered,
		config.MaxHTTPStatsBuffered,
	)

	tr := &Tracer{
		config:                     config,
		state:                      state,
		reverseDNS:                 newReverseDNS(!pre410Kernel, config),
		httpMonitor:                newHTTPMonitor(!pre410Kernel, config, ebpfTracer, constantEditors),
		activeBuffer:               network.NewConnectionBuffer(512),
		closedBuffer:               network.NewConnectionBuffer(512),
		conntracker:                conntracker,
		sourceExcludes:             network.ParseConnectionFilters(config.ExcludedSourceConnections),
		destExcludes:               network.ParseConnectionFilters(config.ExcludedDestinationConnections),
		buf:                        make([]byte, network.ConnectionByteKeyMaxLen),
		sysctlUDPConnTimeout:       sysctl.NewInt(config.ProcRoot, "net/netfilter/nf_conntrack_udp_timeout", time.Minute),
		sysctlUDPConnStreamTimeout: sysctl.NewInt(config.ProcRoot, "net/netfilter/nf_conntrack_udp_timeout_stream", time.Minute),
		gwLookup:                   newGatewayLookup(config),
		ebpfTracer:                 ebpfTracer,
	}

	err = ebpfTracer.Start(tr.closedCB)
	if err != nil {
		tr.Stop()
		return nil, fmt.Errorf("could not start ebpf manager: %s", err)
	}

	return tr, nil
}

func newConntracker(cfg *config.Config, conntrackerCreator func(*config.Config) (netlink.Conntracker, error)) (netlink.Conntracker, error) {
	conntracker := netlink.NewNoOpConntracker()
	if !cfg.EnableConntrack {
		return conntracker, nil
	}

	if c, err := conntrackerCreator(cfg); err != nil {
		if cfg.IgnoreConntrackInitFailure {
			log.Warnf("could not initialize conntrack, tracer will continue without NAT tracking: %s", err)
		} else {
			return nil, fmt.Errorf("could not initialize conntrack: %s. set network_config.ignore_conntrack_init_failure to true to ignore conntrack failures on startup", err)
		}
	} else {
		conntracker = c
	}

	return conntracker, nil
}

func newReverseDNS(supported bool, c *config.Config) dns.ReverseDNS {
	if !c.DNSInspection {
		return dns.NewNullReverseDNS()
	}
	if !supported {
		log.Warnf("DNS inspection not supported by kernel versions < 4.1.0. Please see https://docs.datadoghq.com/network_performance_monitoring/installation for more details.")
		return dns.NewNullReverseDNS()
	}

	rdns, err := dns.NewReverseDNS(c)
	if err != nil {
		log.Errorf("could not instantiate dns inspector: %s", err)
		return nil
	}

	log.Info("dns inspection enabled")
	return rdns
}

func runOffsetGuessing(config *config.Config, buf bytecode.AssetReader) ([]manager.ConstantEditor, error) {
	// Enable kernel probes used for offset guessing.
	offsetMgr := newOffsetManager()
	offsetOptions := manager.Options{
		RLimit: &unix.Rlimit{
			Cur: math.MaxUint64,
			Max: math.MaxUint64,
		},
	}
	enabledProbes, err := offsetGuessProbes(config)
	if err != nil {
		return nil, fmt.Errorf("unable to configure offset guessing probes: %w", err)
	}

	for _, p := range offsetMgr.Probes {
		if _, enabled := enabledProbes[probes.ProbeName(p.Section)]; !enabled {
			offsetOptions.ExcludedSections = append(offsetOptions.ExcludedSections, p.Section)
		}
	}
	for probeName := range enabledProbes {
		offsetOptions.ActivatedProbes = append(
			offsetOptions.ActivatedProbes,
			&manager.ProbeSelector{
				ProbeIdentificationPair: manager.ProbeIdentificationPair{
					Section: string(probeName),
				},
			})
	}
	if err := offsetMgr.InitWithOptions(buf, offsetOptions); err != nil {
		return nil, fmt.Errorf("could not load bpf module for offset guessing: %s", err)
	}

	if err := offsetMgr.Start(); err != nil {
		return nil, fmt.Errorf("could not start offset ebpf manager: %s", err)
	}
	defer func() {
		err := offsetMgr.Stop(manager.CleanAll)
		if err != nil {
			log.Warnf("error stopping offset ebpf manager: %s", err)
		}
	}()
	start := time.Now()
	editors, err := guessOffsets(offsetMgr, config)
	if err != nil {
		return nil, err
	}
	log.Infof("socket struct offset guessing complete (took %v)", time.Since(start))
	return editors, nil
}

func (t *Tracer) closedCB(cs *network.ConnectionStats) (keep bool) {
	if t.shouldSkipConnection(cs) {
		atomic.AddInt64(&t.skippedConns, 1)
		return
	}

	atomic.AddInt64(&t.closedConns, 1)
	cs.IPTranslation = t.conntracker.GetTranslationForConn(*cs)
	t.connVia(cs)
	if cs.IPTranslation != nil {
		t.conntracker.DeleteTranslation(*cs)
	}

	return true
}

func (t *Tracer) Stop() {
	t.reverseDNS.Close()
	t.ebpfTracer.Stop()
	t.httpMonitor.Stop()
	t.conntracker.Close()
}

func (t *Tracer) GetActiveConnections(clientID string) (*network.Connections, error) {
	t.bufferLock.Lock()
	defer t.bufferLock.Unlock()
	log.Tracef("GetActiveConnections clientID=%s", clientID)

	latestTime, err := t.getConnections(t.activeBuffer, t.closedBuffer)
	if err != nil {
		return nil, fmt.Errorf("error retrieving connections: %s", err)
	}
	active := t.activeBuffer.Connections()
	closed := t.closedBuffer.Connections()

	delta := t.state.GetDelta(clientID, latestTime, active, closed, t.reverseDNS.GetDNSStats(), t.httpMonitor.GetHTTPStats())
	t.activeBuffer.Reset()
	t.closedBuffer.Reset()

<<<<<<< HEAD
	ips := make([]netaddr.IP, 0, len(delta.Connections)*2)
	for _, conn := range delta.Connections {
=======
	ips := make([]util.Address, 0, len(delta.Conns)*2)
	for _, conn := range delta.Conns {
>>>>>>> d258967d
		ips = append(ips, conn.Source, conn.Dest)
	}
	names := t.reverseDNS.Resolve(ips)
	ctm := t.getConnTelemetry(len(active))
	rctm := t.getRuntimeCompilationTelemetry()

	return &network.Connections{
		BufferedData:                delta.BufferedData,
		DNS:                         names,
		DNSStats:                    delta.DNSStats,
		HTTP:                        delta.HTTP,
		ConnTelemetry:               ctm,
		CompilationTelemetryByAsset: rctm,
	}, nil
}

func (t *Tracer) getConnTelemetry(mapSize int) *network.ConnectionsTelemetry {
	kprobeStats := ddebpf.GetProbeTotals()
	tm := &network.ConnectionsTelemetry{
		MonotonicKprobesTriggered: kprobeStats.Hits,
		MonotonicKprobesMissed:    kprobeStats.Misses,
		ConnsBpfMapSize:           int64(mapSize),
		MonotonicConnsClosed:      atomic.LoadInt64(&t.closedConns),
	}

	conntrackStats := t.conntracker.GetStats()
	if rt, ok := conntrackStats["registers_total"]; ok {
		tm.MonotonicConntrackRegisters = rt
	}
	if rtd, ok := conntrackStats["registers_dropped"]; ok {
		tm.MonotonicConntrackRegistersDropped = rtd
	}
	if sp, ok := conntrackStats["sampling_pct"]; ok {
		tm.ConntrackSamplingPercent = sp
	}

	dnsStats := t.reverseDNS.GetStats()
	if pp, ok := dnsStats["packets_processed"]; ok {
		tm.MonotonicDNSPacketsProcessed = pp
	}

	if ds, ok := dnsStats["dropped_stats"]; ok {
		tm.DNSStatsDropped = ds
	}

	ebpfStats := t.ebpfTracer.GetTelemetry()
	if usp, ok := ebpfStats["udp_sends_processed"]; ok {
		tm.MonotonicUDPSendsProcessed = usp
	}
	if usm, ok := ebpfStats["udp_sends_missed"]; ok {
		tm.MonotonicUDPSendsMissed = usm
	}

	return tm
}

func (t *Tracer) getRuntimeCompilationTelemetry() map[string]network.RuntimeCompilationTelemetry {
	telemetryByAsset := map[string]map[string]int64{
		"tracer":          runtime.Tracer.GetTelemetry(),
		"conntrack":       runtime.Conntrack.GetTelemetry(),
		"oomKill":         runtime.OomKill.GetTelemetry(),
		"runtimeSecurity": runtime.RuntimeSecurity.GetTelemetry(),
		"tcpQueueLength":  runtime.TcpQueueLength.GetTelemetry(),
	}

	result := make(map[string]network.RuntimeCompilationTelemetry)
	for assetName, telemetry := range telemetryByAsset {
		tm := network.RuntimeCompilationTelemetry{}
		if enabled, ok := telemetry["runtime_compilation_enabled"]; ok {
			tm.RuntimeCompilationEnabled = enabled == 1
		}
		if result, ok := telemetry["runtime_compilation_result"]; ok {
			tm.RuntimeCompilationResult = int32(result)
		}
		if result, ok := telemetry["kernel_header_fetch_result"]; ok {
			tm.KernelHeaderFetchResult = int32(result)
		}
		if duration, ok := telemetry["runtime_compilation_duration"]; ok {
			tm.RuntimeCompilationDuration = duration
		}
		result[assetName] = tm
	}

	return result
}

// getConnections returns all the active connections in the ebpf maps along with the latest timestamp.  It takes
// a reusable buffer for appending the active connections so that this doesn't continuously allocate
func (t *Tracer) getConnections(activeBuffer, closedBuffer *network.ConnectionBuffer) (latestUint uint64, err error) {
	cachedConntrack := newCachedConntrack(t.config.ProcRoot, netlink.NewConntrack, 128)
	defer func() { _ = cachedConntrack.Close() }()

	latestTime, err := ddebpf.NowNanoseconds()
	if err != nil {
		return 0, fmt.Errorf("error retrieving latest timestamp: %s", err)
	}

	var expired []network.ConnectionStats
	err = t.ebpfTracer.GetConnections(activeBuffer, closedBuffer, func(c *network.ConnectionStats) bool {
		if t.connectionExpired(c, uint64(latestTime), cachedConntrack) {
			expired = append(expired, *c)
			if c.Type == network.TCP {
				atomic.AddInt64(&t.expiredTCPConns, 1)
			}
			atomic.AddInt64(&t.closedConns, 1)
			return false
		}

		if t.shouldSkipConnection(c) {
			atomic.AddInt64(&t.skippedConns, 1)
			return false
		}
		return true
	})
	if err != nil {
		return 0, err
	}

	active := activeBuffer.Connections()
	for i := range active {
		active[i].IPTranslation = t.conntracker.GetTranslationForConn(active[i])
		// do gateway resolution only on active connections outside
		// the map iteration loop to not add to connections while
		// iterating (leads to ever-increasing connections in the map,
		// since gateway resolution connects to the ec2 metadata
		// endpoint)
		t.connVia(&active[i])
	}

	entryCount := len(active)
	if entryCount >= int(t.config.MaxTrackedConnections) {
		log.Errorf("connection tracking map size has reached the limit of %d. Accurate connection count and data volume metrics will be affected. Increase config value `system_probe_config.max_tracked_connections` to correct this.", t.config.MaxTrackedConnections)
	} else if (float64(entryCount) / float64(t.config.MaxTrackedConnections)) >= 0.9 {
		log.Warnf("connection tracking map size of %d is approaching the limit of %d. The config value `system_probe_config.max_tracked_connections` may be increased to avoid any accuracy problems.", entryCount, t.config.MaxTrackedConnections)
	}
	atomic.SwapInt64(&t.connStatsMapSize, int64(entryCount))

	// Remove expired entries
	t.removeEntries(expired)

	// check for expired clients in the state
	t.state.RemoveExpiredClients(time.Now())

	latestTime, err = ddebpf.NowNanoseconds()
	if err != nil {
		return 0, fmt.Errorf("error retrieving latest timestamp: %s", err)
	}
	return uint64(latestTime), nil
}

func (t *Tracer) removeEntries(entries []network.ConnectionStats) {
	now := time.Now()
	// Byte keys of the connections to remove
	keys := make([]string, 0, len(entries))
	// Remove the entries from the eBPF Map
	for i := range entries {
		entry := &entries[i]
		err := t.ebpfTracer.Remove(entry)
		if err != nil {
			if !errors.Is(err, ebpf.ErrKeyNotExist) {
				log.Warnf("failed to remove entry from connections: %s", err)
			}
			continue
		}

		// Delete conntrack entry for this connection
		t.conntracker.DeleteTranslation(*entry)

		// Append the connection key to the keys to remove from the userspace state
		bk, err := entry.ByteKey(t.buf)
		if err != nil {
			log.Warnf("failed to create connection byte_key: %s", err)
		} else {
			keys = append(keys, string(bk))
		}
	}

	t.state.RemoveConnections(keys)

	log.Debugf("Removed %d connection entries in %s", len(keys), time.Now().Sub(now))
}

func (t *Tracer) timeoutForConn(c *network.ConnectionStats) uint64 {
	if c.Type == network.TCP {
		return uint64(t.config.TCPConnTimeout.Nanoseconds())
	}

	return t.udpConnTimeout(c.IsAssured)
}

func (t *Tracer) udpConnTimeout(isAssured bool) uint64 {
	if isAssured {
		if v, err := t.sysctlUDPConnStreamTimeout.Get(); err == nil {
			return uint64(time.Duration(v) * time.Second)
		}

	} else {
		if v, err := t.sysctlUDPConnTimeout.Get(); err == nil {
			return uint64(time.Duration(v) * time.Second)
		}
	}

	return defaultUDPConnTimeoutNanoSeconds
}

// GetStats returns a map of statistics about the current tracer's internal state
func (t *Tracer) GetStats() (map[string]interface{}, error) {
	if t.state == nil {
		return nil, fmt.Errorf("internal state not yet initialized")
	}

	skipped := atomic.LoadInt64(&t.skippedConns)
	expiredTCP := atomic.LoadInt64(&t.expiredTCPConns)
	connStatsMapSize := atomic.LoadInt64(&t.connStatsMapSize)

	tracerStats := map[string]int64{
		"conn_valid_skipped":  skipped, // Skipped connections (e.g. Local DNS requests)
		"expired_tcp_conns":   expiredTCP,
		"conn_stats_map_size": connStatsMapSize,
	}
	for k, v := range runtime.Tracer.GetTelemetry() {
		tracerStats[k] = v
	}

	stateStats := t.state.GetStats()
	conntrackStats := t.conntracker.GetStats()

	ret := map[string]interface{}{
		"conntrack": conntrackStats,
		"state":     stateStats["telemetry"],
		"tracer":    tracerStats,
		"ebpf":      t.ebpfTracer.GetTelemetry(),
		"kprobes":   ddebpf.GetProbeStats(),
		"dns":       t.reverseDNS.GetStats(),
	}

	return ret, nil
}

// DebugNetworkState returns a map with the current tracer's internal state, for debugging
func (t *Tracer) DebugNetworkState(clientID string) (map[string]interface{}, error) {
	if t.state == nil {
		return nil, fmt.Errorf("internal state not yet initialized")
	}
	return t.state.DumpState(clientID), nil
}

// DebugNetworkMaps returns all connections stored in the BPF maps without modifications from network state
func (t *Tracer) DebugNetworkMaps() (*network.Connections, error) {
	activeBuffer := network.NewConnectionBuffer(512)
	_, err := t.getConnections(activeBuffer, nil)
	if err != nil {
		return nil, fmt.Errorf("error retrieving connections: %s", err)
	}
	return &network.Connections{
		BufferedData: network.BufferedData{
			Conns: activeBuffer.Connections(),
		},
	}, nil

}

// DebugEBPFMaps returns all maps registred in the eBPF manager
func (t *Tracer) DebugEBPFMaps(maps ...string) (string, error) {
	tracerMaps, err := t.ebpfTracer.DumpMaps(maps...)
	if err != nil {
		return "", err
	}
	if t.httpMonitor == nil {
		return "tracer:\n" + tracerMaps, nil
	}

	httpMaps, err := t.httpMonitor.DumpMaps(maps...)
	if err != nil {
		return "", err
	}
	return "tracer:\n" + tracerMaps + "\nhttp_monitor:\n" + httpMaps, nil
}

// connectionExpired returns true if the passed in connection has expired
//
// expiry is handled differently for UDP and TCP. For TCP where conntrack TTL is very long, we use a short expiry for userspace tracking
// but use conntrack as a source of truth to keep long-lived idle TCP conns in the userspace state, while evicting closed TCP connections.
// for UDP, the conntrack TTL is lower (two minutes), so the userspace and conntrack expiry are synced to avoid touching conntrack for
// UDP expiries
func (t *Tracer) connectionExpired(conn *network.ConnectionStats, latestTime uint64, ctr *cachedConntrack) bool {
	timeout := t.timeoutForConn(conn)
	if !conn.IsExpired(latestTime, timeout) {
		return false
	}

	// skip connection check for udp connections or if
	// the pid for the connection is dead
	if conn.Type == network.UDP || !procutil.PidExists(int(conn.Pid)) {
		return true
	}

	exists, err := ctr.Exists(conn)
	if err != nil {
		log.Warnf("error checking conntrack for connection %s: %s", conn.String(), err)
	}
	if !exists {
		exists, err = ctr.ExistsInRootNS(conn)
		if err != nil {
			log.Warnf("error checking conntrack for connection in root ns %s: %s", conn.String(), err)
		}
	}

	return !exists
}

func (t *Tracer) connVia(cs *network.ConnectionStats) {
	if t.gwLookup == nil {
		return // gateway lookup is not enabled
	}

	cs.Via = t.gwLookup.Lookup(cs)
}

func newHTTPMonitor(supported bool, c *config.Config, tracer connection.Tracer, offsets []manager.ConstantEditor) *http.Monitor {
	if !c.EnableHTTPMonitoring {
		return nil
	}

	if !supported {
		log.Warnf("http monitoring is not supported by this kernel version. please refer to system-probe's documentation")
		return nil
	}
	// Shared with the HTTP program
	sockFDMap := tracer.GetMap(string(probes.SockByPidFDMap))
	monitor, err := http.NewMonitor(c, offsets, sockFDMap)
	if err != nil {
		log.Errorf("could not instantiate http monitor: %s", err)
		return nil
	}

	err = monitor.Start()
	if errors.Is(err, syscall.ENOMEM) {
		log.Error("could not enable http monitoring: not enough memory to attach http ebpf socket filter. please consider raising the limit via sysctl -w net.core.optmem_max=<LIMIT>")
		return nil
	}

	if err != nil {
		log.Errorf("could not enable http monitoring: %s", err)
		return nil
	}

	log.Info("http monitoring enabled")
	return monitor
}<|MERGE_RESOLUTION|>--- conflicted
+++ resolved
@@ -296,13 +296,8 @@
 	t.activeBuffer.Reset()
 	t.closedBuffer.Reset()
 
-<<<<<<< HEAD
-	ips := make([]netaddr.IP, 0, len(delta.Connections)*2)
-	for _, conn := range delta.Connections {
-=======
-	ips := make([]util.Address, 0, len(delta.Conns)*2)
+	ips := make([]netaddr.IP, 0, len(delta.Conns)*2)
 	for _, conn := range delta.Conns {
->>>>>>> d258967d
 		ips = append(ips, conn.Source, conn.Dest)
 	}
 	names := t.reverseDNS.Resolve(ips)
