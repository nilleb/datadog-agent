// Unless explicitly stated otherwise all files in this repository are licensed
// under the Apache License Version 2.0.
// This product includes software developed at Datadog (https://www.datadoghq.com/).
// Copyright 2016-present Datadog, Inc.

//go:build linux_bpf
// +build linux_bpf

package fentry

import (
	"errors"
	"fmt"

	manager "github.com/DataDog/ebpf-manager"

	ddebpf "github.com/DataDog/datadog-agent/pkg/ebpf"
	"github.com/DataDog/datadog-agent/pkg/ebpf/bytecode"
	"github.com/DataDog/datadog-agent/pkg/network/config"
<<<<<<< HEAD
	"github.com/DataDog/datadog-agent/pkg/network/ebpf/probes"
	"github.com/DataDog/datadog-agent/pkg/network/tracer/connection/protocol"
=======
	errtelemetry "github.com/DataDog/datadog-agent/pkg/network/telemetry"
>>>>>>> 34fe8c7c
	"github.com/DataDog/datadog-agent/pkg/util/fargate"
)

var ErrorNotSupported = errors.New("fentry tracer is only supported on Fargate")

// LoadTracer loads a new tracer
func LoadTracer(config *config.Config, m *manager.Manager, mgrOpts manager.Options, perfHandlerTCP *ddebpf.PerfHandler) (func(), error) {
	if !fargate.IsFargateInstance() {
		return nil, ErrorNotSupported
	}

	filename := "tracer-fentry.o"
	if config.BPFDebug {
		filename = "tracer-fentry-debug.o"
	}

	var closeFn func()

	err := ddebpf.LoadCOREAsset(&config.Config, filename, func(ar bytecode.AssetReader, o manager.Options) error {
		o.RLimit = mgrOpts.RLimit
		o.MapSpecEditors = mgrOpts.MapSpecEditors
		o.ConstantEditors = mgrOpts.ConstantEditors

		// Use the config to determine what kernel probes should be enabled
		enabledProbes, err := enabledPrograms(config)
		if err != nil {
			return fmt.Errorf("invalid probe configuration: %v", err)
		}

		initManager(m, config, perfHandlerTCP)

<<<<<<< HEAD
		closeFn, err = protocol.EnableProtocolClassification(config, m, &o)
		if err != nil {
			return fmt.Errorf("failed to enable protocol classification: %w", err)
		}

=======
		if err := errtelemetry.ActivateBPFTelemetry(m, nil); err != nil {
			return fmt.Errorf("could not activate ebpf telemetry: %w", err)
		}

		telemetryMapKeys := errtelemetry.BuildTelemetryKeys(m)
		mgrOpts.ConstantEditors = append(mgrOpts.ConstantEditors, telemetryMapKeys...)

>>>>>>> 34fe8c7c
		// exclude all non-enabled probes to ensure we don't run into problems with unsupported probe types
		for _, p := range m.Probes {
			if _, enabled := enabledProbes[p.EBPFSection]; !enabled {
				o.ExcludedFunctions = append(o.ExcludedFunctions, p.EBPFFuncName)
			}
		}
		for probeName, funcName := range enabledProbes {
			o.ActivatedProbes = append(
				o.ActivatedProbes,
				&manager.ProbeSelector{
					ProbeIdentificationPair: manager.ProbeIdentificationPair{
						EBPFSection:  probeName,
						EBPFFuncName: funcName,
						UID:          probes.UID,
					},
				})
		}

		return m.InitWithOptions(ar, o)
	})

	return closeFn, err
}<|MERGE_RESOLUTION|>--- conflicted
+++ resolved
@@ -12,18 +12,14 @@
 	"errors"
 	"fmt"
 
-	manager "github.com/DataDog/ebpf-manager"
-
 	ddebpf "github.com/DataDog/datadog-agent/pkg/ebpf"
 	"github.com/DataDog/datadog-agent/pkg/ebpf/bytecode"
 	"github.com/DataDog/datadog-agent/pkg/network/config"
-<<<<<<< HEAD
 	"github.com/DataDog/datadog-agent/pkg/network/ebpf/probes"
+	errtelemetry "github.com/DataDog/datadog-agent/pkg/network/telemetry"
 	"github.com/DataDog/datadog-agent/pkg/network/tracer/connection/protocol"
-=======
-	errtelemetry "github.com/DataDog/datadog-agent/pkg/network/telemetry"
->>>>>>> 34fe8c7c
 	"github.com/DataDog/datadog-agent/pkg/util/fargate"
+	manager "github.com/DataDog/ebpf-manager"
 )
 
 var ErrorNotSupported = errors.New("fentry tracer is only supported on Fargate")
@@ -54,13 +50,11 @@
 
 		initManager(m, config, perfHandlerTCP)
 
-<<<<<<< HEAD
 		closeFn, err = protocol.EnableProtocolClassification(config, m, &o)
 		if err != nil {
 			return fmt.Errorf("failed to enable protocol classification: %w", err)
 		}
 
-=======
 		if err := errtelemetry.ActivateBPFTelemetry(m, nil); err != nil {
 			return fmt.Errorf("could not activate ebpf telemetry: %w", err)
 		}
@@ -68,7 +62,6 @@
 		telemetryMapKeys := errtelemetry.BuildTelemetryKeys(m)
 		mgrOpts.ConstantEditors = append(mgrOpts.ConstantEditors, telemetryMapKeys...)
 
->>>>>>> 34fe8c7c
 		// exclude all non-enabled probes to ensure we don't run into problems with unsupported probe types
 		for _, p := range m.Probes {
 			if _, enabled := enabledProbes[p.EBPFSection]; !enabled {
