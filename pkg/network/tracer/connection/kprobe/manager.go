--- conflicted
+++ resolved
@@ -119,15 +119,12 @@
 		mgr.Probes = append(mgr.Probes, p)
 	}
 
-<<<<<<< HEAD
-=======
 	mgr.Probes = append(mgr.Probes,
 		&manager.Probe{ProbeIdentificationPair: manager.ProbeIdentificationPair{EBPFFuncName: probes.SKBFreeDatagramLocked, UID: probeUID}},
 		&manager.Probe{ProbeIdentificationPair: manager.ProbeIdentificationPair{EBPFFuncName: probes.UnderscoredSKBFreeDatagramLocked, UID: probeUID}},
 		&manager.Probe{ProbeIdentificationPair: manager.ProbeIdentificationPair{EBPFFuncName: probes.SKBConsumeUDP, UID: probeUID}},
 	)
 
->>>>>>> bd929f61
 	if !runtimeTracer {
 		// the runtime compiled tracer has no need for separate probes targeting specific kernel versions, since it can
 		// do that with #ifdefs inline. Thus, the following probes should only be declared as existing in the prebuilt
