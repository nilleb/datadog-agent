// Unless explicitly stated otherwise all files in this repository are licensed
// under the Apache License Version 2.0.
// This product includes software developed at Datadog (https://www.datadoghq.com/).
// Copyright 2016-present Datadog, Inc.

//go:build linux_bpf

package kprobe

import (
	"errors"
	"fmt"

	"github.com/cilium/ebpf"

	manager "github.com/DataDog/ebpf-manager"

	ddebpf "github.com/DataDog/datadog-agent/pkg/ebpf"
	"github.com/DataDog/datadog-agent/pkg/ebpf/bytecode"
	"github.com/DataDog/datadog-agent/pkg/network/config"
	netebpf "github.com/DataDog/datadog-agent/pkg/network/ebpf"
	"github.com/DataDog/datadog-agent/pkg/network/ebpf/probes"
	"github.com/DataDog/datadog-agent/pkg/network/filter"
	errtelemetry "github.com/DataDog/datadog-agent/pkg/network/telemetry"
	"github.com/DataDog/datadog-agent/pkg/network/tracer/offsetguess"
	"github.com/DataDog/datadog-agent/pkg/util/kernel"
	"github.com/DataDog/datadog-agent/pkg/util/log"
)

const probeUID = "net"

type TracerType int

const (
	TracerTypePrebuilt TracerType = iota
	TracerTypeRuntimeCompiled
	TracerTypeCORE
)

var (
	// The kernel has to be newer than 4.7.0 since we are using bpf_skb_load_bytes (4.5.0+) method to read from the
	// socket filter, and a tracepoint (4.7.0+).
	classificationMinimumKernel = kernel.VersionCode(4, 7, 0)

	protocolClassificationTailCalls = []manager.TailCallRoute{
		{
			ProgArrayName: probes.ClassificationProgsMap,
			Key:           netebpf.ClassificationQueues,
			ProbeIdentificationPair: manager.ProbeIdentificationPair{
				EBPFFuncName: probes.ProtocolClassifierQueuesSocketFilter,
				UID:          probeUID,
			},
		},
		{
			ProgArrayName: probes.ClassificationProgsMap,
			Key:           netebpf.ClassificationDBs,
			ProbeIdentificationPair: manager.ProbeIdentificationPair{
				EBPFFuncName: probes.ProtocolClassifierDBsSocketFilter,
				UID:          probeUID,
			},
		},
	}

	tracerTailCalls = []manager.TailCallRoute{
		{
<<<<<<< HEAD
			ProgArrayName: probes.CloseProgsMap,
=======
			ProgArrayName: probes.ClassificationProgsMap,
			Key:           netebpf.ClassificationGRPC,
			ProbeIdentificationPair: manager.ProbeIdentificationPair{
				EBPFFuncName: probes.ProtocolClassifierGRPCSocketFilter,
				UID:          probeUID,
			},
		},
		{
			ProgArrayName: probes.TCPCloseProgsMap,
>>>>>>> 9ccfdfaf
			Key:           0,
			ProbeIdentificationPair: manager.ProbeIdentificationPair{
				EBPFFuncName: probes.ConnCloseBatchFlushProgram,
				UID:          probeUID,
			},
		},
		{
			ProgArrayName: probes.CloseProgsMap,
			Key:           1,
			ProbeIdentificationPair: manager.ProbeIdentificationPair{
				EBPFFuncName: probes.ProtoClassificationCleanup,
				UID:          probeUID,
			},
		},
	}

	// these primarily exist for mocking out in tests
	coreTracerLoader          = loadCORETracer
	rcTracerLoader            = loadRuntimeCompiledTracer
	prebuiltTracerLoader      = loadPrebuiltTracer
	tracerOffsetGuesserRunner = offsetguess.TracerOffsets.Offsets

	errCORETracerNotSupported = errors.New("CO-RE tracer not supported on this platform")
)

// ClassificationSupported returns true if the current kernel version supports the classification feature.
// The kernel has to be newer than 4.7.0 since we are using bpf_skb_load_bytes (4.5.0+) method to read from the socket
// filter, and a tracepoint (4.7.0+)
func ClassificationSupported(config *config.Config) bool {
	if !config.ProtocolClassificationEnabled {
		return false
	}
	if !config.CollectTCPv4Conns && !config.CollectTCPv6Conns {
		return false
	}
	currentKernelVersion, err := kernel.HostVersion()
	if err != nil {
		log.Warn("could not determine the current kernel version. classification monitoring disabled.")
		return false
	}

	return currentKernelVersion >= classificationMinimumKernel
}

func addBoolConst(options *manager.Options, flag bool, name string) {
	val := uint64(1)
	if !flag {
		val = uint64(0)
	}

	options.ConstantEditors = append(options.ConstantEditors,
		manager.ConstantEditor{
			Name:  name,
			Value: val,
		},
	)
}

// LoadTracer loads the co-re/prebuilt/runtime compiled network tracer, depending on config
func LoadTracer(cfg *config.Config, mgrOpts manager.Options, perfHandlerTCP *ddebpf.PerfHandler) (*manager.Manager, func(), TracerType, error) {
	kprobeAttachMethod := manager.AttachKprobeWithPerfEventOpen
	if cfg.AttachKprobesWithKprobeEventsABI {
		kprobeAttachMethod = manager.AttachKprobeWithKprobeEvents
	}

	mgrOpts.DefaultKprobeAttachMethod = kprobeAttachMethod

	if cfg.EnableCORE {
		err := isCORETracerSupported()
		if err != nil && !errors.Is(err, errCORETracerNotSupported) {
			return nil, nil, TracerTypeCORE, fmt.Errorf("error determining if CO-RE tracer is supported: %w", err)
		}

		var m *manager.Manager
		var closeFn func()
		if err == nil {
			m, closeFn, err = coreTracerLoader(cfg, mgrOpts, perfHandlerTCP)
			// if it is a verifier error, bail always regardless of
			// whether a fallback is enabled in config
			var ve *ebpf.VerifierError
			if err == nil || errors.As(err, &ve) {
				return m, closeFn, TracerTypeCORE, err
			}
		}

		if cfg.EnableRuntimeCompiler && cfg.AllowRuntimeCompiledFallback {
			log.Warnf("error loading CO-RE network tracer, falling back to runtime compiled: %s", err)
		} else if cfg.AllowPrecompiledFallback {
			log.Warnf("error loading CO-RE network tracer, falling back to pre-compiled: %s", err)
		} else {
			return nil, nil, TracerTypeCORE, fmt.Errorf("error loading CO-RE network tracer: %w", err)
		}
	}

	if cfg.EnableRuntimeCompiler && (!cfg.EnableCORE || cfg.AllowRuntimeCompiledFallback) {
		m, closeFn, err := rcTracerLoader(cfg, mgrOpts, perfHandlerTCP)
		if err == nil {
			return m, closeFn, TracerTypeRuntimeCompiled, err
		}

		if !cfg.AllowPrecompiledFallback {
			return nil, nil, TracerTypeRuntimeCompiled, fmt.Errorf("error compiling network tracer: %w", err)
		}

		log.Warnf("error compiling network tracer, falling back to pre-compiled: %s", err)
	}

	offsets, err := tracerOffsetGuesserRunner(cfg)
	if err != nil {
		return nil, nil, TracerTypePrebuilt, fmt.Errorf("error loading prebuilt tracer: error guessing offsets: %s", err)
	}

	mgrOpts.ConstantEditors = append(mgrOpts.ConstantEditors, offsets...)

	m, closeFn, err := prebuiltTracerLoader(cfg, mgrOpts, perfHandlerTCP)
	return m, closeFn, TracerTypePrebuilt, err
}

func loadTracerFromAsset(buf bytecode.AssetReader, runtimeTracer, coreTracer bool, config *config.Config, mgrOpts manager.Options, perfHandlerTCP *ddebpf.PerfHandler) (*manager.Manager, func(), error) {
	m := &manager.Manager{}
	if err := initManager(m, config, perfHandlerTCP, runtimeTracer); err != nil {
		return nil, nil, fmt.Errorf("could not initialize manager: %w", err)
	}

	telemetryMapKeys := errtelemetry.BuildTelemetryKeys(m)
	mgrOpts.ConstantEditors = append(mgrOpts.ConstantEditors, telemetryMapKeys...)

	var undefinedProbes []manager.ProbeIdentificationPair

	var closeProtocolClassifierSocketFilterFn func()
	classificationSupported := ClassificationSupported(config)
	addBoolConst(&mgrOpts, classificationSupported, "protocol_classification_enabled")

	if classificationSupported {
		socketFilterProbe, _ := m.GetProbe(manager.ProbeIdentificationPair{
			EBPFFuncName: probes.ProtocolClassifierEntrySocketFilter,
			UID:          probeUID,
		})
		if socketFilterProbe == nil {
			return nil, nil, fmt.Errorf("error retrieving protocol classifier socket filter")
		}

		var err error
		closeProtocolClassifierSocketFilterFn, err = filter.HeadlessSocketFilter(config, socketFilterProbe)
		if err != nil {
			return nil, nil, fmt.Errorf("error enabling protocol classifier: %w", err)
		}

		undefinedProbes = append(undefinedProbes, protocolClassificationTailCalls[0].ProbeIdentificationPair)
		mgrOpts.TailCallRouter = append(mgrOpts.TailCallRouter, protocolClassificationTailCalls...)
	} else {
		// Kernels < 4.7.0 do not know about the per-cpu array map used
		// in classification, preventing the program to load even though
		// we won't use it. We change the type to a simple array map to
		// circumvent that.
		for _, mapName := range []string{probes.ProtocolClassificationBufMap, probes.KafkaClientIDBufMap, probes.KafkaTopicNameBufMap} {
			mgrOpts.MapSpecEditors[mapName] = manager.MapSpecEditor{
				Type:       ebpf.Array,
				EditorFlag: manager.EditType,
			}
		}
	}

	kv, err := kernel.HostVersion()
	if err != nil {
		return nil, err
	}
	if kv < kernel.VersionCode(4, 11, 0) {
		tracerTailCalls[0].ProbeIdentificationPair.EBPFFuncName = probes.ConnCloseBatchFlushProgramPre4110
	}
	mgrOpts.TailCallRouter = append(mgrOpts.TailCallRouter, tracerTailCalls...)

	if err := errtelemetry.ActivateBPFTelemetry(m, undefinedProbes); err != nil {
		return nil, nil, fmt.Errorf("could not activate ebpf telemetry: %w", err)
	}

	// Use the config to determine what kernel probes should be enabled
	enabledProbes, err := enabledProbes(config, runtimeTracer, coreTracer)
	if err != nil {
		return nil, nil, fmt.Errorf("invalid probe configuration: %v", err)
	}

	// exclude all non-enabled probes to ensure we don't run into problems with unsupported probe types
	for _, p := range m.Probes {
		if _, enabled := enabledProbes[p.EBPFFuncName]; !enabled {
			mgrOpts.ExcludedFunctions = append(mgrOpts.ExcludedFunctions, p.EBPFFuncName)
		}
	}

	tailCallsIdentifiersSet := map[manager.ProbeIdentificationPair]struct{}{}
	if classificationSupported {
		for _, tailCall := range protocolClassificationTailCalls {
			tailCallsIdentifiersSet[tailCall.ProbeIdentificationPair] = struct{}{}
		}
	}

	for _, tailCall := range tracerTailCalls {
		tailCallsIdentifiersSet[tailCall.ProbeIdentificationPair] = struct{}{}
	}

	for funcName := range enabledProbes {
		probeIdentifier := manager.ProbeIdentificationPair{
			EBPFFuncName: funcName,
			UID:          probeUID,
		}
		if _, ok := tailCallsIdentifiersSet[probeIdentifier]; ok {
			// tail calls should be enabled (a.k.a. not excluded) but not activated.
			continue
		}
		mgrOpts.ActivatedProbes = append(
			mgrOpts.ActivatedProbes,
			&manager.ProbeSelector{
				ProbeIdentificationPair: probeIdentifier,
			})
	}

	if err := m.InitWithOptions(buf, mgrOpts); err != nil {
		return nil, nil, fmt.Errorf("failed to init ebpf manager: %w", err)
	}

	return m, closeProtocolClassifierSocketFilterFn, nil
}

func loadCORETracer(config *config.Config, mgrOpts manager.Options, perfHandlerTCP *ddebpf.PerfHandler) (*manager.Manager, func(), error) {
	var m *manager.Manager
	var closeFn func()
	var err error
	err = ddebpf.LoadCOREAsset(&config.Config, netebpf.ModuleFileName("tracer", config.BPFDebug), func(ar bytecode.AssetReader, o manager.Options) error {
		o.RLimit = mgrOpts.RLimit
		o.MapSpecEditors = mgrOpts.MapSpecEditors
		o.ConstantEditors = mgrOpts.ConstantEditors
		o.DefaultKprobeAttachMethod = mgrOpts.DefaultKprobeAttachMethod
		m, closeFn, err = loadTracerFromAsset(ar, false, true, config, o, perfHandlerTCP)
		return err
	})

	return m, closeFn, err
}

func loadRuntimeCompiledTracer(config *config.Config, mgrOpts manager.Options, perfHandlerTCP *ddebpf.PerfHandler) (*manager.Manager, func(), error) {
	buf, err := getRuntimeCompiledTracer(config)
	if err != nil {
		return nil, nil, err
	}
	defer buf.Close()

	return loadTracerFromAsset(buf, true, false, config, mgrOpts, perfHandlerTCP)
}

func loadPrebuiltTracer(config *config.Config, mgrOpts manager.Options, perfHandlerTCP *ddebpf.PerfHandler) (*manager.Manager, func(), error) {
	buf, err := netebpf.ReadBPFModule(config.BPFDir, config.BPFDebug)
	if err != nil {
		return nil, nil, fmt.Errorf("could not read bpf module: %w", err)
	}
	defer buf.Close()

	kv, err := kernel.HostVersion()
	if err != nil {
		return nil, nil, fmt.Errorf("kernel version: %s", err)
	}
	// prebuilt on 5.18+ cannot support UDPv6
	if kv >= kernel.VersionCode(5, 18, 0) {
		config.CollectUDPv6Conns = false
	}

	return loadTracerFromAsset(buf, false, false, config, mgrOpts, perfHandlerTCP)
}

func isCORETracerSupported() error {
	kv, err := kernel.HostVersion()
	if err != nil {
		return err
	}
	if kv >= kernel.VersionCode(4, 4, 128) {
		return nil
	}

	platform, err := kernel.Platform()
	if err != nil {
		return err
	}

	// centos/redhat distributions we support
	// can have kernel versions < 4, and
	// CO-RE is supported there
	if platform == "centos" || platform == "redhat" {
		return nil
	}

	return errCORETracerNotSupported
}<|MERGE_RESOLUTION|>--- conflicted
+++ resolved
@@ -63,9 +63,6 @@
 
 	tracerTailCalls = []manager.TailCallRoute{
 		{
-<<<<<<< HEAD
-			ProgArrayName: probes.CloseProgsMap,
-=======
 			ProgArrayName: probes.ClassificationProgsMap,
 			Key:           netebpf.ClassificationGRPC,
 			ProbeIdentificationPair: manager.ProbeIdentificationPair{
@@ -75,7 +72,6 @@
 		},
 		{
 			ProgArrayName: probes.TCPCloseProgsMap,
->>>>>>> 9ccfdfaf
 			Key:           0,
 			ProbeIdentificationPair: manager.ProbeIdentificationPair{
 				EBPFFuncName: probes.ConnCloseBatchFlushProgram,
