--- conflicted
+++ resolved
@@ -27,11 +27,8 @@
 
 	kv410 := kernel.VersionCode(4, 1, 0)
 	kv470 := kernel.VersionCode(4, 7, 0)
-<<<<<<< HEAD
 	kv4110 := kernel.VersionCode(4, 11, 0)
-=======
 	kv5180 := kernel.VersionCode(5, 18, 0)
->>>>>>> e05ff2e7
 	kv5190 := kernel.VersionCode(5, 19, 0)
 	kv, err := kernel.HostVersion()
 	if err != nil {
