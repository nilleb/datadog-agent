--- conflicted
+++ resolved
@@ -1086,14 +1086,8 @@
 
     // For now let's only store information for TCP sockets
     struct socket *socket = (struct socket *)PT_REGS_RC(ctx);
-<<<<<<< HEAD
-    if (!socket) {
-        goto cleanup;
-    }
-=======
     if (!socket)
         goto cleanup;
->>>>>>> 36940caa
 
     enum sock_type sock_type = 0;
     bpf_probe_read_kernel_with_telemetry(&sock_type, sizeof(short), &socket->type);
