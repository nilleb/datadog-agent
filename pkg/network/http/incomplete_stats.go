// Unless explicitly stated otherwise all files in this repository are licensed
// under the Apache License Version 2.0.
// This product includes software developed at Datadog (https://www.datadoghq.com/).
// Copyright 2022-present Datadog, Inc.

//go:build linux_bpf
// +build linux_bpf

package http

import (
	"sort"
	"time"

	"github.com/DataDog/datadog-agent/pkg/network/config"
)

const defaultMinAge = 30 * time.Second

// incompleteBuffer is responsible for buffering incomplete transactions
// (eg. httpTX objects that have either only the request or response information)
// this happens only in the context of localhost traffic with NAT.
// Imagine, for example, that you have two containers in the same host:
// * Container A: 1.1.1.1
// * Container B: 3.3.3.3
// And a NAT rule: 2.2.2.2 -> 3.3.3.3
// Now let's say Container A issues a HTTP request to 2.2.2.2;
// The eBPF socket filter program will see two "disjoint" TCP segments:
// (1.1.1.1:ephemeral-port -> 2.2.2.2:server-port) GET / HTTP/1.1
// (3.3.3.3 -> 1.1.1.1:ephemeral-port) HTTP/1.1 200 OK
// Because of that, we join these two parts of the transaction here in userspace using the
// client address (1.1.1.1:ephemeral-port)
// There is, however, another variable that can further complicate this: keep-alives
// You could have, for example, one TCP socket issuing multiple requests:
// t0: (1.1.1.1:ephemeral-port -> 2.2.2.2:server-port) GET / HTTP/1.1
// t1: (3.3.3.3 -> 1.1.1.1:ephemeral-port) HTTP/1.1 200 OK
// t2: (1.1.1.1:ephemeral-port -> 2.2.2.2:server-port) GET / HTTP/1.1
// t3: (3.3.3.3 -> 1.1.1.1:ephemeral-port) HTTP/1.1 200 OK
// The problem is, due to the way our eBPF batching works, there is no guarantee that these
// incomplete events will be read in the order they happened, so if we had a greedy approach
// that joined events as soon as they're sent from eBPF, we could potentially join
// request segment at "t0" with response segment "t3". This is why we buffer data here for 30 seconds
// and then sort all events by their timestamps before joining them.
type incompleteBuffer struct {
	data       map[KeyTuple]*txParts
	maxEntries int
	telemetry  *telemetry
	minAgeNano int64
}

type txParts struct {
	requests  []httpTX
	responses []httpTX
}

func newTXParts() *txParts {
	return &txParts{
		requests:  make([]httpTX, 0, 5),
		responses: make([]httpTX, 0, 5),
	}
}

func newIncompleteBuffer(c *config.Config, telemetry *telemetry) *incompleteBuffer {
	return &incompleteBuffer{
		data:       make(map[KeyTuple]*txParts),
		maxEntries: c.MaxHTTPStatsBuffered,
		telemetry:  telemetry,
		minAgeNano: defaultMinAge.Nanoseconds(),
	}
}

<<<<<<< HEAD
func (b *incompleteBuffer) Add(tx *httpTX) {
	b.telemetry.incomplete.Inc()

=======
func (b *incompleteBuffer) Add(tx httpTX) {
>>>>>>> 6ca37f75
	key := KeyTuple{
		SrcIPHigh: uint64(tx.SrcIPHigh()),
		SrcIPLow:  uint64(tx.SrcIPLow()),
		SrcPort:   uint16(tx.SrcPort()),
	}

	parts, ok := b.data[key]
	if !ok {
		if len(b.data) >= b.maxEntries {
			b.telemetry.dropped.Inc()
			return
		}

		parts = newTXParts()
		b.data[key] = parts
	}

	if tx.StatusClass() == 0 {
		parts.requests = append(parts.requests, tx)
	} else {
		parts.responses = append(parts.responses, tx)
	}
}

func (b *incompleteBuffer) Flush(now time.Time) []httpTX {
	var (
		joined   []httpTX
		previous = b.data
		nowUnix  = now.UnixNano()
	)

	b.data = make(map[KeyTuple]*txParts)
	for key, parts := range previous {
		// TODO: in this loop we're sorting all transactions at once, but we could also
		// consider sorting data during insertion time (using a tree-like structure, for example)
		sort.Sort(byRequestTime(parts.requests))
		sort.Sort(byResponseTime(parts.responses))

		i := 0
		j := 0
		for i < len(parts.requests) && j < len(parts.responses) {
			request := parts.requests[i]
			response := parts.responses[j]
			if request.RequestStarted() > response.ResponseLastSeen() {
				j++
				continue
			}

			// Merge response into request
			request.SetStatusCode(response.StatusCode())
			request.SetResponseLastSeen(response.ResponseLastSeen())
			joined = append(joined, request)
			i++
			j++
		}

		// now that we have finished matching requests and responses
		// we check if we should keep orphan requests a little longer
		for i < len(parts.requests) {
			if b.shouldKeep(parts.requests[i], nowUnix) {
				keep := parts.requests[i:]
				parts := newTXParts()
				parts.requests = append(parts.requests, keep...)
				b.data[key] = parts
				break
			}
			i++
		}
	}

	return joined
}

func (b *incompleteBuffer) shouldKeep(tx httpTX, now int64) bool {
	then := int64(tx.RequestStarted())
	return (now - then) < b.minAgeNano
}

type byRequestTime []httpTX

func (rt byRequestTime) Len() int      { return len(rt) }
func (rt byRequestTime) Swap(i, j int) { rt[i], rt[j] = rt[j], rt[i] }
func (rt byRequestTime) Less(i, j int) bool {
	return rt[i].RequestStarted() < rt[j].RequestStarted()
}

type byResponseTime []httpTX

func (rt byResponseTime) Len() int      { return len(rt) }
func (rt byResponseTime) Swap(i, j int) { rt[i], rt[j] = rt[j], rt[i] }
func (rt byResponseTime) Less(i, j int) bool {
	return rt[i].ResponseLastSeen() < rt[j].ResponseLastSeen()
}<|MERGE_RESOLUTION|>--- conflicted
+++ resolved
@@ -69,13 +69,8 @@
 	}
 }
 
-<<<<<<< HEAD
-func (b *incompleteBuffer) Add(tx *httpTX) {
+func (b *incompleteBuffer) Add(tx httpTX) {
 	b.telemetry.incomplete.Inc()
-
-=======
-func (b *incompleteBuffer) Add(tx httpTX) {
->>>>>>> 6ca37f75
 	key := KeyTuple{
 		SrcIPHigh: uint64(tx.SrcIPHigh()),
 		SrcIPLow:  uint64(tx.SrcIPLow()),
