// Unless explicitly stated otherwise all files in this repository are licensed
// under the Apache License Version 2.0.
// This product includes software developed at Datadog (https://www.datadoghq.com/).
// Copyright 2016-present Datadog, Inc.

package epforwarder

import (
	"fmt"
	"strings"
	"sync"

	pkgconfig "github.com/DataDog/datadog-agent/pkg/config"

	coreConfig "github.com/DataDog/datadog-agent/pkg/config"
	"github.com/DataDog/datadog-agent/pkg/logs/auditor"
	"github.com/DataDog/datadog-agent/pkg/logs/client"
	"github.com/DataDog/datadog-agent/pkg/logs/client/http"
	"github.com/DataDog/datadog-agent/pkg/logs/config"
	"github.com/DataDog/datadog-agent/pkg/logs/message"
	"github.com/DataDog/datadog-agent/pkg/logs/sender"
	"github.com/DataDog/datadog-agent/pkg/util/log"
	"github.com/DataDog/datadog-agent/pkg/util/startstop"
)

//go:generate mockgen -source=$GOFILE -package=$GOPACKAGE -destination=epforwarder_mockgen.go

const (
	eventTypeDBMSamples  = "dbm-samples"
	eventTypeDBMMetrics  = "dbm-metrics"
	eventTypeDBMActivity = "dbm-activity"
	eventTypeDBMMetadata = "dbm-metadata"

	// EventTypeNetworkDevicesMetadata is the event type for network devices metadata
	EventTypeNetworkDevicesMetadata = "network-devices-metadata"

	// EventTypeSnmpTraps is the event type for snmp traps
	EventTypeSnmpTraps = "network-devices-snmp-traps"

	// EventTypeNetworkDevicesNetFlow is the event type for network devices NetFlow data
	EventTypeNetworkDevicesNetFlow = "network-devices-netflow"

	EventTypeContainerLifecycle = "container-lifecycle"
	EventTypeContainerImages    = "container-images"
	EventTypeContainerSBOM      = "container-sbom"
)

var passthroughPipelineDescs = []passthroughPipelineDesc{
	{
		eventType:              eventTypeDBMSamples,
		contentType:            http.JSONContentType,
		endpointsConfigPrefix:  "database_monitoring.samples.",
		hostnameEndpointPrefix: "dbm-metrics-intake.",
		intakeTrackType:        "databasequery",
		// raise the default batch_max_concurrent_send from 0 to 10 to ensure this pipeline is able to handle 4k events/s
		defaultBatchMaxConcurrentSend: 10,
		defaultBatchMaxContentSize:    10e6,
		defaultBatchMaxSize:           pkgconfig.DefaultBatchMaxSize,
		defaultInputChanSize:          pkgconfig.DefaultInputChanSize,
	},
	{
		eventType:              eventTypeDBMMetrics,
		contentType:            http.JSONContentType,
		endpointsConfigPrefix:  "database_monitoring.metrics.",
		hostnameEndpointPrefix: "dbm-metrics-intake.",
		intakeTrackType:        "dbmmetrics",
		// raise the default batch_max_concurrent_send from 0 to 10 to ensure this pipeline is able to handle 4k events/s
		defaultBatchMaxConcurrentSend: 10,
		defaultBatchMaxContentSize:    20e6,
		defaultBatchMaxSize:           pkgconfig.DefaultBatchMaxSize,
		defaultInputChanSize:          pkgconfig.DefaultInputChanSize,
	},
	{
		eventType:   eventTypeDBMMetadata,
		contentType: http.JSONContentType,
		// set the endpoint config to "metrics" since metadata will hit the same endpoint
		// as metrics, so there is no need to add an extra config endpoint.
		// As a follow-on PR, we should clean this up to have a single config for each track type since
		// all of our data now flows through the same intake
		endpointsConfigPrefix:  "database_monitoring.metrics.",
		hostnameEndpointPrefix: "dbm-metrics-intake.",
		intakeTrackType:        "dbmmetadata",
		// raise the default batch_max_concurrent_send from 0 to 10 to ensure this pipeline is able to handle 4k events/s
		defaultBatchMaxConcurrentSend: 10,
		defaultBatchMaxContentSize:    20e6,
		defaultBatchMaxSize:           pkgconfig.DefaultBatchMaxSize,
		defaultInputChanSize:          pkgconfig.DefaultInputChanSize,
	},
	{
		eventType:              eventTypeDBMActivity,
		contentType:            http.JSONContentType,
		endpointsConfigPrefix:  "database_monitoring.activity.",
		hostnameEndpointPrefix: "dbm-metrics-intake.",
		intakeTrackType:        "dbmactivity",
		// raise the default batch_max_concurrent_send from 0 to 10 to ensure this pipeline is able to handle 4k events/s
		defaultBatchMaxConcurrentSend: 10,
		defaultBatchMaxContentSize:    20e6,
		defaultBatchMaxSize:           pkgconfig.DefaultBatchMaxSize,
		defaultInputChanSize:          pkgconfig.DefaultInputChanSize,
	},
	{
		eventType:                     EventTypeNetworkDevicesMetadata,
		contentType:                   http.JSONContentType,
		endpointsConfigPrefix:         "network_devices.metadata.",
		hostnameEndpointPrefix:        "ndm-intake.",
		intakeTrackType:               "ndm",
		defaultBatchMaxConcurrentSend: 10,
		defaultBatchMaxContentSize:    pkgconfig.DefaultBatchMaxContentSize,
		defaultBatchMaxSize:           pkgconfig.DefaultBatchMaxSize,
		defaultInputChanSize:          pkgconfig.DefaultInputChanSize,
	},
	{
		eventType:                     EventTypeSnmpTraps,
		contentType:                   http.JSONContentType,
		endpointsConfigPrefix:         "network_devices.snmp_traps.forwarder.",
		hostnameEndpointPrefix:        "snmp-traps-intake.",
		intakeTrackType:               "ndmtraps",
		defaultBatchMaxConcurrentSend: 10,
		defaultBatchMaxContentSize:    pkgconfig.DefaultBatchMaxContentSize,
		defaultBatchMaxSize:           pkgconfig.DefaultBatchMaxSize,
		defaultInputChanSize:          pkgconfig.DefaultInputChanSize,
	},
	{
		eventType:                     EventTypeNetworkDevicesNetFlow,
		contentType:                   http.JSONContentType,
		endpointsConfigPrefix:         "network_devices.netflow.forwarder.",
		hostnameEndpointPrefix:        "ndmflow-intake.",
		intakeTrackType:               "ndmflow",
		defaultBatchMaxConcurrentSend: 10,
		defaultBatchMaxContentSize:    pkgconfig.DefaultBatchMaxContentSize,

		// Each NetFlow flow is about 500 bytes
		// 10k BatchMaxSize is about 5Mo of content size
		defaultBatchMaxSize: 10000,

		// High input chan is needed to handle high number of flows being flushed by NetFlow Server every 10s
		// Customers might need to set `network_devices.forwarder.input_chan_size` to higher value if flows are dropped
		// due to input channel being full.
		// TODO: A possible better solution is to make SendEventPlatformEvent blocking when input chan is full and avoid
		//   dropping events. This can't be done right now due to SendEventPlatformEvent being called by
		//   aggregator loop, making SendEventPlatformEvent blocking might slow down other type of data handled
		//   by aggregator.
		defaultInputChanSize: 10000,
	},
	{
		eventType:                     EventTypeContainerLifecycle,
		contentType:                   http.ProtobufContentType,
		endpointsConfigPrefix:         "container_lifecycle.",
		hostnameEndpointPrefix:        "contlcycle-intake.",
		intakeTrackType:               "contlcycle",
		defaultBatchMaxConcurrentSend: 10,
		defaultBatchMaxContentSize:    pkgconfig.DefaultBatchMaxContentSize,
		defaultBatchMaxSize:           pkgconfig.DefaultBatchMaxSize,
		defaultInputChanSize:          pkgconfig.DefaultInputChanSize,
	},
	{
		eventType:                     EventTypeContainerImages,
		contentType:                   http.ProtobufContentType,
		endpointsConfigPrefix:         "container_image.",
		hostnameEndpointPrefix:        "contimage-intake.",
		intakeTrackType:               "contimage",
		defaultBatchMaxConcurrentSend: 10,
		defaultBatchMaxContentSize:    pkgconfig.DefaultBatchMaxContentSize,
		defaultBatchMaxSize:           pkgconfig.DefaultBatchMaxSize,
		defaultInputChanSize:          pkgconfig.DefaultInputChanSize,
	},
	{
		eventType:                     EventTypeContainerSBOM,
		contentType:                   http.ProtobufContentType,
		endpointsConfigPrefix:         "sbom.",
		hostnameEndpointPrefix:        "sbom-intake.",
		intakeTrackType:               "sbom",
		defaultBatchMaxConcurrentSend: 10,
		defaultBatchMaxContentSize:    pkgconfig.DefaultBatchMaxContentSize,
		defaultBatchMaxSize:           pkgconfig.DefaultBatchMaxSize,
		defaultInputChanSize:          pkgconfig.DefaultInputChanSize,
	},
}

// An EventPlatformForwarder forwards Messages to a destination based on their event type
type EventPlatformForwarder interface {
	SendEventPlatformEvent(e *message.Message, eventType string) error
	SendEventPlatformEventBlocking(e *message.Message, eventType string) error
	Purge() map[string][]*message.Message
	Start()
	Stop()
}

type defaultEventPlatformForwarder struct {
	purgeMx         sync.Mutex
	pipelines       map[string]*passthroughPipeline
	destinationsCtx *client.DestinationsContext
}

// SendEventPlatformEvent sends messages to the event platform intake.
// SendEventPlatformEvent will drop messages and return an error if the input channel is already full.
func (s *defaultEventPlatformForwarder) SendEventPlatformEvent(e *message.Message, eventType string) error {
	p, ok := s.pipelines[eventType]
	if !ok {
		return fmt.Errorf("unknown eventType=%s", eventType)
	}
	select {
	case p.in <- e:
		return nil
	default:
		return fmt.Errorf("event platform forwarder pipeline channel is full for eventType=%s. Channel capacity is %d. consider increasing batch_max_concurrent_send", eventType, cap(p.in))
	}
}

// SendEventPlatformEventBlocking sends messages to the event platform intake.
// SendEventPlatformEventBlocking will block if the input channel is already full.
func (s *defaultEventPlatformForwarder) SendEventPlatformEventBlocking(e *message.Message, eventType string) error {
	p, ok := s.pipelines[eventType]
	if !ok {
		return fmt.Errorf("unknown eventType=%s", eventType)
	}
	p.in <- e
	return nil
}

func purgeChan(in chan *message.Message) (result []*message.Message) {
	for {
		select {
		case m, isOpen := <-in:
			if !isOpen {
				return
			}
			result = append(result, m)
		default:
			return
		}
	}
}

// Purge clears out all pipeline channels, returning a map of eventType to list of messages in that were removed from each channel
func (s *defaultEventPlatformForwarder) Purge() map[string][]*message.Message {
	s.purgeMx.Lock()
	defer s.purgeMx.Unlock()
	result := make(map[string][]*message.Message)
	for eventType, p := range s.pipelines {
		res := purgeChan(p.in)
		result[eventType] = res
		if eventType == eventTypeDBMActivity || eventType == eventTypeDBMMetrics || eventType == eventTypeDBMSamples {
			log.Debugf("purged DBM channel %s: %d events", eventType, len(res))
		}
	}
	return result
}

func (s *defaultEventPlatformForwarder) Start() {
	s.destinationsCtx.Start()
	for _, p := range s.pipelines {
		p.Start()
	}
}

func (s *defaultEventPlatformForwarder) Stop() {
	log.Debugf("shutting down event platform forwarder")
	stopper := startstop.NewParallelStopper()
	for _, p := range s.pipelines {
		stopper.Add(p)
	}
	stopper.Stop()
	// TODO: wait on stop and cancel context only after timeout like logs agent
	s.destinationsCtx.Stop()
	log.Debugf("event platform forwarder shut down complete")
}

type passthroughPipeline struct {
	sender   *sender.Sender
	strategy sender.Strategy
	in       chan *message.Message
	auditor  auditor.Auditor
}

type passthroughPipelineDesc struct {
	eventType   string
	contentType string
	// intakeTrackType is the track type to use for the v2 intake api. When blank, v1 is used instead.
	intakeTrackType               config.IntakeTrackType
	endpointsConfigPrefix         string
	hostnameEndpointPrefix        string
	defaultBatchMaxConcurrentSend int
	defaultBatchMaxContentSize    int
	defaultBatchMaxSize           int
	defaultInputChanSize          int
}

// newHTTPPassthroughPipeline creates a new HTTP-only event platform pipeline that sends messages directly to intake
// without any of the processing that exists in regular logs pipelines.
func newHTTPPassthroughPipeline(desc passthroughPipelineDesc, destinationsContext *client.DestinationsContext, pipelineID int) (p *passthroughPipeline, err error) {
	configKeys := config.NewLogsConfigKeys(desc.endpointsConfigPrefix, coreConfig.Datadog)
	endpoints, err := config.BuildHTTPEndpointsWithConfig(configKeys, desc.hostnameEndpointPrefix, desc.intakeTrackType, config.DefaultIntakeProtocol, config.DefaultIntakeOrigin)
	if err != nil {
		return nil, err
	}
	if !endpoints.UseHTTP {
		return nil, fmt.Errorf("endpoints must be http")
	}
	// epforwarder pipelines apply their own defaults on top of the hardcoded logs defaults
	if endpoints.BatchMaxConcurrentSend <= 0 {
		endpoints.BatchMaxConcurrentSend = desc.defaultBatchMaxConcurrentSend
	}
	if endpoints.BatchMaxContentSize <= pkgconfig.DefaultBatchMaxContentSize {
		endpoints.BatchMaxContentSize = desc.defaultBatchMaxContentSize
	}
	if endpoints.BatchMaxSize <= pkgconfig.DefaultBatchMaxSize {
		endpoints.BatchMaxSize = desc.defaultBatchMaxSize
	}
	if endpoints.InputChanSize <= pkgconfig.DefaultInputChanSize {
		endpoints.InputChanSize = desc.defaultInputChanSize
	}
	reliable := []client.Destination{}
	for i, endpoint := range endpoints.GetReliableEndpoints() {
		telemetryName := fmt.Sprintf("%s_%d_reliable_%d", desc.eventType, pipelineID, i)
		reliable = append(reliable, http.NewDestination(endpoint, desc.contentType, destinationsContext, endpoints.BatchMaxConcurrentSend, true, telemetryName))
	}
	additionals := []client.Destination{}
	for i, endpoint := range endpoints.GetUnReliableEndpoints() {
		telemetryName := fmt.Sprintf("%s_%d_unreliable_%d", desc.eventType, pipelineID, i)
		additionals = append(additionals, http.NewDestination(endpoint, desc.contentType, destinationsContext, endpoints.BatchMaxConcurrentSend, false, telemetryName))
	}
	destinations := client.NewDestinations(reliable, additionals)
	inputChan := make(chan *message.Message, endpoints.InputChanSize)
	senderInput := make(chan *message.Payload, 1) // Only buffer 1 message since payloads can be large

	encoder := sender.IdentityContentType
	if endpoints.Main.UseCompression {
		encoder = sender.NewGzipContentEncoding(endpoints.Main.CompressionLevel)
	}

<<<<<<< HEAD
	var strategy sender.Strategy
	if desc.contentType == http.ProtobufContentType {
		strategy = sender.NewStreamStrategy(inputChan, senderInput, encoder)
	} else {
		strategy = sender.NewBatchStrategy(inputChan,
			senderInput,
			make(chan struct{}),
			sender.ArraySerializer,
			endpoints.BatchWait,
			endpoints.BatchMaxSize,
			endpoints.BatchMaxContentSize,
			desc.eventType,
			encoder)
	}
=======
	strategy := sender.NewBatchStrategy(inputChan,
		senderInput,
		make(chan struct{}),
		nil,
		sender.ArraySerializer,
		endpoints.BatchWait,
		endpoints.BatchMaxSize,
		endpoints.BatchMaxContentSize,
		desc.eventType,
		encoder)
>>>>>>> ef6294e5

	a := auditor.NewNullAuditor()
	log.Debugf("Initialized event platform forwarder pipeline. eventType=%s mainHosts=%s additionalHosts=%s batch_max_concurrent_send=%d batch_max_content_size=%d batch_max_size=%d, input_chan_size=%d",
		desc.eventType, joinHosts(endpoints.GetReliableEndpoints()), joinHosts(endpoints.GetUnReliableEndpoints()), endpoints.BatchMaxConcurrentSend, endpoints.BatchMaxContentSize, endpoints.BatchMaxSize, endpoints.InputChanSize)
	return &passthroughPipeline{
		sender:   sender.NewSender(senderInput, a.Channel(), destinations, 10),
		strategy: strategy,
		in:       inputChan,
		auditor:  a,
	}, nil
}

func (p *passthroughPipeline) Start() {
	p.auditor.Start()
	if p.strategy != nil {
		p.strategy.Start()
		p.sender.Start()
	}
}

func (p *passthroughPipeline) Stop() {
	p.strategy.Stop()
	p.sender.Stop()
	p.auditor.Stop()
}

func joinHosts(endpoints []config.Endpoint) string {
	var additionalHosts []string
	for _, e := range endpoints {
		additionalHosts = append(additionalHosts, e.Host)
	}
	return strings.Join(additionalHosts, ",")
}

func newDefaultEventPlatformForwarder() *defaultEventPlatformForwarder {
	destinationsCtx := client.NewDestinationsContext()
	destinationsCtx.Start()
	pipelines := make(map[string]*passthroughPipeline)
	for i, desc := range passthroughPipelineDescs {
		p, err := newHTTPPassthroughPipeline(desc, destinationsCtx, i)
		if err != nil {
			log.Errorf("Failed to initialize event platform forwarder pipeline. eventType=%s, error=%s", desc.eventType, err.Error())
			continue
		}
		pipelines[desc.eventType] = p
	}
	return &defaultEventPlatformForwarder{
		pipelines:       pipelines,
		destinationsCtx: destinationsCtx,
	}
}

// NewEventPlatformForwarder creates a new EventPlatformForwarder
func NewEventPlatformForwarder() EventPlatformForwarder {
	return newDefaultEventPlatformForwarder()
}

// NewNoopEventPlatformForwarder returns the standard event platform forwarder with sending disabled, meaning events
// will build up in each pipeline channel without being forwarded to the intake
func NewNoopEventPlatformForwarder() EventPlatformForwarder {
	f := newDefaultEventPlatformForwarder()
	// remove the senders
	for _, p := range f.pipelines {
		p.strategy = nil
	}
	return f
}<|MERGE_RESOLUTION|>--- conflicted
+++ resolved
@@ -329,7 +329,6 @@
 		encoder = sender.NewGzipContentEncoding(endpoints.Main.CompressionLevel)
 	}
 
-<<<<<<< HEAD
 	var strategy sender.Strategy
 	if desc.contentType == http.ProtobufContentType {
 		strategy = sender.NewStreamStrategy(inputChan, senderInput, encoder)
@@ -337,6 +336,7 @@
 		strategy = sender.NewBatchStrategy(inputChan,
 			senderInput,
 			make(chan struct{}),
+			nil,
 			sender.ArraySerializer,
 			endpoints.BatchWait,
 			endpoints.BatchMaxSize,
@@ -344,18 +344,6 @@
 			desc.eventType,
 			encoder)
 	}
-=======
-	strategy := sender.NewBatchStrategy(inputChan,
-		senderInput,
-		make(chan struct{}),
-		nil,
-		sender.ArraySerializer,
-		endpoints.BatchWait,
-		endpoints.BatchMaxSize,
-		endpoints.BatchMaxContentSize,
-		desc.eventType,
-		encoder)
->>>>>>> ef6294e5
 
 	a := auditor.NewNullAuditor()
 	log.Debugf("Initialized event platform forwarder pipeline. eventType=%s mainHosts=%s additionalHosts=%s batch_max_concurrent_send=%d batch_max_content_size=%d batch_max_size=%d, input_chan_size=%d",
