// Unless explicitly stated otherwise all files in this repository are licensed
// under the Apache License Version 2.0.
// This product includes software developed at Datadog (https://www.datadoghq.com/).
// Copyright 2022-present Datadog, Inc.

package state

import (
	"encoding/json"
	"errors"
	"fmt"

	"github.com/DataDog/go-tuf/data"
)

<<<<<<< HEAD
/*
	To add support for a new product:

	1. Add the definition of the product to the const() block of products and the `allProducts` list.
	2. Define the serialized configuration struct as well as a function to parse the config from a []byte.
	3. Add the product to the `parseConfig` function
	4. Add a method on the `Repository` to retrieved typed configs for the product.
*/

var allProducts = []string{
	ProductAPMSampling, ProductCWSDD, ProductCWSCustom, ProductCWSProfiles, ProductASM,
	ProductASMFeatures, ProductASMDD, ProductASMData, ProductAPMTracing, ProductAgentTask,
}

const (
	// ProductAPMSampling is the apm sampling product
	ProductAPMSampling = "APM_SAMPLING"
	// ProductCWSDD is the cloud workload security product managed by datadog employees
	ProductCWSDD = "CWS_DD"
	// ProductCWSCustom is the cloud workload security product managed by datadog customers
	ProductCWSCustom = "CWS_CUSTOM"
	// ProductCWSProfile is the cloud workload security profile product
	ProductCWSProfiles = "CWS_SECURITY_PROFILES"
	// ProductASM is the ASM product used by customers to issue rules configurations
	ProductASM = "ASM"
	// ProductASMFeatures is the ASM product used form ASM activation through remote config
	ProductASMFeatures = "ASM_FEATURES"
	// ProductASMDD is the application security monitoring product managed by datadog employees
	ProductASMDD = "ASM_DD"
	// ProductASMData is the ASM product used to configure WAF rules data
	ProductASMData = "ASM_DATA"
	// ProductAPMTracing is the apm tracing product
	ProductAPMTracing = "APM_TRACING"
	// ProductAgentTask is to receive agent task instruction, like a flare
	ProductAgentTask = "AGENT_TASK"
)

=======
>>>>>>> 04b77a72
// ErrNoConfigVersion occurs when a target file's custom meta is missing the config version
var ErrNoConfigVersion = errors.New("version missing in custom file meta")

func parseConfig(product string, raw []byte, metadata Metadata) (interface{}, error) {
	if _, validProduct := validProducts[product]; !validProduct {
		return nil, fmt.Errorf("unknown product: %s", product)
	}

	switch product {
	// ASM products are parsed directly in this client
	case ProductASMFeatures:
		return parseASMFeaturesConfig(raw, metadata)
	case ProductASMDD:
		return parseConfigASMDD(raw, metadata)
	case ProductASMData:
<<<<<<< HEAD
		c, err = parseConfigASMData(raw, metadata)
	case ProductAPMTracing:
		c, err = parseConfigAPMTracing(raw, metadata)
	case ProductAgentTask:
		c, err = parseConfigAgentTask(raw, metadata)
	default:
		return nil, fmt.Errorf("unknown product - %s", product)
	}

	return c, err
}

// AgentTaskConfig is a deserialized agent task configuration file
// along with the associated metadata
type AgentTaskConfig struct {
	Config   AgentTaskData
	Metadata Metadata
}

// AgentTaskData is the content of a agent task configuration file
type AgentTaskData struct {
	TaskType string            `json:"task_type"`
	UUID     string            `json:"uuid"`
	TaskArgs map[string]string `json:"args"`
}

func parseConfigAgentTask(data []byte, metadata Metadata) (AgentTaskConfig, error) {
	var d AgentTaskData

	err := json.Unmarshal(data, &d)
	if err != nil {
		return AgentTaskConfig{}, fmt.Errorf("Unexpeced AGENT_TASK received through remote-config: %s", err)
	}

	return AgentTaskConfig{
		Config:   d,
		Metadata: metadata,
	}, nil
}

// AgentTaskConfigs returns the currently active AGENT_TASK configs
func (r *Repository) AgentTaskConfigs() map[string]AgentTaskConfig {
	typedConfigs := make(map[string]AgentTaskConfig)

	configs := r.getConfigs(ProductAgentTask)

	for path, conf := range configs {
		// We control this, so if this has gone wrong something has gone horribly wrong
		typed, ok := conf.(AgentTaskConfig)
		if !ok {
			panic("unexpected config stored as AgentTaskConfigs")
		}

		typedConfigs[path] = typed
	}

	return typedConfigs
}

// APMSamplingConfig is a deserialized APM Sampling configuration file
// along with its associated remote config metadata.
type APMSamplingConfig struct {
	Config   []byte
	Metadata Metadata
}

func parseConfigAPMSampling(data []byte, metadata Metadata) (APMSamplingConfig, error) {
	// We actually don't parse the payload here, we delegate this responsibility to the trace agent
	return APMSamplingConfig{
		Config:   data,
		Metadata: metadata,
	}, nil
}

// APMConfigs returns the currently active APM configs
func (r *Repository) APMConfigs() map[string]APMSamplingConfig {
	typedConfigs := make(map[string]APMSamplingConfig)

	configs := r.getConfigs(ProductAPMSampling)

	for path, conf := range configs {
		// We control this, so if this has gone wrong something has gone horribly wrong
		typed, ok := conf.(APMSamplingConfig)
		if !ok {
			panic("unexpected config stored as APMSamplingConfig")
		}

		typedConfigs[path] = typed
	}

	return typedConfigs
}

// ConfigCWSDD is a deserialized CWS DD configuration file along with its
// associated remote config metadata
type ConfigCWSDD struct {
	Config   []byte
	Metadata Metadata
}

func parseConfigCWSDD(data []byte, metadata Metadata) (ConfigCWSDD, error) {
	return ConfigCWSDD{
		Config:   data,
		Metadata: metadata,
	}, nil
}

// CWSDDConfigs returns the currently active CWSDD config files
func (r *Repository) CWSDDConfigs() map[string]ConfigCWSDD {
	typedConfigs := make(map[string]ConfigCWSDD)

	configs := r.getConfigs(ProductCWSDD)

	for path, conf := range configs {
		// We control this, so if this has gone wrong something has gone horribly wrong
		typed, ok := conf.(ConfigCWSDD)
		if !ok {
			panic("unexpected config stored as CWSDD Config")
		}

		typedConfigs[path] = typed
	}

	return typedConfigs
}

// ConfigCWSCustom is a deserialized CWS Custom configuration file along with its
// associated remote config metadata
type ConfigCWSCustom struct {
	Config   []byte
	Metadata Metadata
}

func parseConfigCWSCustom(data []byte, metadata Metadata) (ConfigCWSCustom, error) {
	return ConfigCWSCustom{
		Config:   data,
		Metadata: metadata,
	}, nil
}

// CWSCustomConfigs returns the currently active CWSCustom config files
func (r *Repository) CWSCustomConfigs() map[string]ConfigCWSCustom {
	typedConfigs := make(map[string]ConfigCWSCustom)

	configs := r.getConfigs(ProductCWSCustom)

	for path, conf := range configs {
		// We control this, so if this has gone wrong something has gone horribly wrong
		typed, ok := conf.(ConfigCWSCustom)
		if !ok {
			panic("unexpected config stored as CWS_CUSTOM Config")
		}

		typedConfigs[path] = typed
	}

	return typedConfigs
}

// ConfigCWSProfiles is a deserialized CWS Profile configuration file along with its
// associated remote config metadata
type ConfigCWSProfiles struct {
	Config   []byte
	Metadata Metadata
}

func parseConfigCWSProfiles(data []byte, metadata Metadata) (ConfigCWSProfiles, error) {
	return ConfigCWSProfiles{
		Config:   data,
		Metadata: metadata,
	}, nil
}

// CWSProfilesConfigs returns the currently active CWSProfiles config files
func (r *Repository) CWSProfilesConfigs() map[string]ConfigCWSProfiles {
	typedConfigs := make(map[string]ConfigCWSProfiles)

	configs := r.getConfigs(ProductCWSProfiles)

	for path, conf := range configs {
		// We control this, so if this has gone wrong something has gone horribly wrong
		typed, ok := conf.(ConfigCWSProfiles)
		if !ok {
			panic("unexpected config stored as CWS_SECURITY_PROFILES Config")
		}

		typedConfigs[path] = typed
	}

	return typedConfigs
}

// ConfigASM is a deserialized ASM configuration file along with its
// associated remote config metadata
type ConfigASM struct {
	Config   []byte
	Metadata Metadata
}

func parseConfigASM(data []byte, metadata Metadata) (ConfigASMDD, error) {
	return ConfigASMDD{
		Config:   data,
		Metadata: metadata,
	}, nil
}

// ASMConfigs returns the currently active ASM configs
func (r *Repository) ASMConfigs() map[string]ConfigASM {
	typedConfigs := make(map[string]ConfigASM)

	configs := r.getConfigs(ProductASM)

	for path, conf := range configs {
		// We control this, so if this has gone wrong something has gone horribly wrong
		typed, ok := conf.(ConfigASM)
		if !ok {
			panic("unexpected config stored as ASM Config")
		}

		typedConfigs[path] = typed
=======
		return parseConfigASMData(raw, metadata)
	// Other products are parsed separately
	default:
		return RawConfig{
			Config:   raw,
			Metadata: metadata,
		}, nil
>>>>>>> 04b77a72
	}
}

// RawConfig holds a config that will be parsed separately
type RawConfig struct {
	Config   []byte
	Metadata Metadata
}

// GetRawConfigs returns the current configs of a given product
func (r *Repository) GetConfigs(product string) map[string]RawConfig {
	typedConfigs := make(map[string]RawConfig)
	configs := r.getConfigs(product)

	for path, conf := range configs {
		// We control this, so if this has gone wrong something has gone horribly wrong
		typed, ok := conf.(RawConfig)
		if !ok {
			panic("unexpected config stored as RawConfig")
		}

		typedConfigs[path] = typed
	}

	return typedConfigs
}

// Metadata stores remote config metadata for a given configuration
type Metadata struct {
	Product     string
	ID          string
	Name        string
	Version     uint64
	RawLength   uint64
	Hashes      map[string][]byte
	ApplyStatus ApplyStatus
}

func newConfigMetadata(parsedPath configPath, tfm data.TargetFileMeta) (Metadata, error) {
	var m Metadata
	m.ID = parsedPath.ConfigID
	m.Product = parsedPath.Product
	m.Name = parsedPath.Name
	m.RawLength = uint64(tfm.Length)
	m.Hashes = make(map[string][]byte)
	for k, v := range tfm.Hashes {
		m.Hashes[k] = []byte(v)
	}
	v, err := fileMetaVersion(tfm)
	if err != nil {
		return Metadata{}, err
	}
	m.Version = v

	return m, nil
}

type fileMetaCustom struct {
	Version *uint64 `json:"v"`
}

func fileMetaVersion(fm data.TargetFileMeta) (uint64, error) {
	if fm.Custom == nil {
		return 0, ErrNoConfigVersion
	}
	fmc, err := parseFileMetaCustom(*fm.Custom)
	if err != nil {
		return 0, err
	}

	return *fmc.Version, nil
}

func parseFileMetaCustom(rawCustom []byte) (fileMetaCustom, error) {
	var custom fileMetaCustom
	err := json.Unmarshal(rawCustom, &custom)
	if err != nil {
		return fileMetaCustom{}, err
	}
	if custom.Version == nil {
		return fileMetaCustom{}, ErrNoConfigVersion
	}
	return custom, nil
}<|MERGE_RESOLUTION|>--- conflicted
+++ resolved
@@ -13,46 +13,6 @@
 	"github.com/DataDog/go-tuf/data"
 )
 
-<<<<<<< HEAD
-/*
-	To add support for a new product:
-
-	1. Add the definition of the product to the const() block of products and the `allProducts` list.
-	2. Define the serialized configuration struct as well as a function to parse the config from a []byte.
-	3. Add the product to the `parseConfig` function
-	4. Add a method on the `Repository` to retrieved typed configs for the product.
-*/
-
-var allProducts = []string{
-	ProductAPMSampling, ProductCWSDD, ProductCWSCustom, ProductCWSProfiles, ProductASM,
-	ProductASMFeatures, ProductASMDD, ProductASMData, ProductAPMTracing, ProductAgentTask,
-}
-
-const (
-	// ProductAPMSampling is the apm sampling product
-	ProductAPMSampling = "APM_SAMPLING"
-	// ProductCWSDD is the cloud workload security product managed by datadog employees
-	ProductCWSDD = "CWS_DD"
-	// ProductCWSCustom is the cloud workload security product managed by datadog customers
-	ProductCWSCustom = "CWS_CUSTOM"
-	// ProductCWSProfile is the cloud workload security profile product
-	ProductCWSProfiles = "CWS_SECURITY_PROFILES"
-	// ProductASM is the ASM product used by customers to issue rules configurations
-	ProductASM = "ASM"
-	// ProductASMFeatures is the ASM product used form ASM activation through remote config
-	ProductASMFeatures = "ASM_FEATURES"
-	// ProductASMDD is the application security monitoring product managed by datadog employees
-	ProductASMDD = "ASM_DD"
-	// ProductASMData is the ASM product used to configure WAF rules data
-	ProductASMData = "ASM_DATA"
-	// ProductAPMTracing is the apm tracing product
-	ProductAPMTracing = "APM_TRACING"
-	// ProductAgentTask is to receive agent task instruction, like a flare
-	ProductAgentTask = "AGENT_TASK"
-)
-
-=======
->>>>>>> 04b77a72
 // ErrNoConfigVersion occurs when a target file's custom meta is missing the config version
 var ErrNoConfigVersion = errors.New("version missing in custom file meta")
 
@@ -68,236 +28,15 @@
 	case ProductASMDD:
 		return parseConfigASMDD(raw, metadata)
 	case ProductASMData:
-<<<<<<< HEAD
-		c, err = parseConfigASMData(raw, metadata)
-	case ProductAPMTracing:
-		c, err = parseConfigAPMTracing(raw, metadata)
-	case ProductAgentTask:
-		c, err = parseConfigAgentTask(raw, metadata)
-	default:
-		return nil, fmt.Errorf("unknown product - %s", product)
-	}
-
-	return c, err
-}
-
-// AgentTaskConfig is a deserialized agent task configuration file
-// along with the associated metadata
-type AgentTaskConfig struct {
-	Config   AgentTaskData
-	Metadata Metadata
-}
-
-// AgentTaskData is the content of a agent task configuration file
-type AgentTaskData struct {
-	TaskType string            `json:"task_type"`
-	UUID     string            `json:"uuid"`
-	TaskArgs map[string]string `json:"args"`
-}
-
-func parseConfigAgentTask(data []byte, metadata Metadata) (AgentTaskConfig, error) {
-	var d AgentTaskData
-
-	err := json.Unmarshal(data, &d)
-	if err != nil {
-		return AgentTaskConfig{}, fmt.Errorf("Unexpeced AGENT_TASK received through remote-config: %s", err)
-	}
-
-	return AgentTaskConfig{
-		Config:   d,
-		Metadata: metadata,
-	}, nil
-}
-
-// AgentTaskConfigs returns the currently active AGENT_TASK configs
-func (r *Repository) AgentTaskConfigs() map[string]AgentTaskConfig {
-	typedConfigs := make(map[string]AgentTaskConfig)
-
-	configs := r.getConfigs(ProductAgentTask)
-
-	for path, conf := range configs {
-		// We control this, so if this has gone wrong something has gone horribly wrong
-		typed, ok := conf.(AgentTaskConfig)
-		if !ok {
-			panic("unexpected config stored as AgentTaskConfigs")
-		}
-
-		typedConfigs[path] = typed
-	}
-
-	return typedConfigs
-}
-
-// APMSamplingConfig is a deserialized APM Sampling configuration file
-// along with its associated remote config metadata.
-type APMSamplingConfig struct {
-	Config   []byte
-	Metadata Metadata
-}
-
-func parseConfigAPMSampling(data []byte, metadata Metadata) (APMSamplingConfig, error) {
-	// We actually don't parse the payload here, we delegate this responsibility to the trace agent
-	return APMSamplingConfig{
-		Config:   data,
-		Metadata: metadata,
-	}, nil
-}
-
-// APMConfigs returns the currently active APM configs
-func (r *Repository) APMConfigs() map[string]APMSamplingConfig {
-	typedConfigs := make(map[string]APMSamplingConfig)
-
-	configs := r.getConfigs(ProductAPMSampling)
-
-	for path, conf := range configs {
-		// We control this, so if this has gone wrong something has gone horribly wrong
-		typed, ok := conf.(APMSamplingConfig)
-		if !ok {
-			panic("unexpected config stored as APMSamplingConfig")
-		}
-
-		typedConfigs[path] = typed
-	}
-
-	return typedConfigs
-}
-
-// ConfigCWSDD is a deserialized CWS DD configuration file along with its
-// associated remote config metadata
-type ConfigCWSDD struct {
-	Config   []byte
-	Metadata Metadata
-}
-
-func parseConfigCWSDD(data []byte, metadata Metadata) (ConfigCWSDD, error) {
-	return ConfigCWSDD{
-		Config:   data,
-		Metadata: metadata,
-	}, nil
-}
-
-// CWSDDConfigs returns the currently active CWSDD config files
-func (r *Repository) CWSDDConfigs() map[string]ConfigCWSDD {
-	typedConfigs := make(map[string]ConfigCWSDD)
-
-	configs := r.getConfigs(ProductCWSDD)
-
-	for path, conf := range configs {
-		// We control this, so if this has gone wrong something has gone horribly wrong
-		typed, ok := conf.(ConfigCWSDD)
-		if !ok {
-			panic("unexpected config stored as CWSDD Config")
-		}
-
-		typedConfigs[path] = typed
-	}
-
-	return typedConfigs
-}
-
-// ConfigCWSCustom is a deserialized CWS Custom configuration file along with its
-// associated remote config metadata
-type ConfigCWSCustom struct {
-	Config   []byte
-	Metadata Metadata
-}
-
-func parseConfigCWSCustom(data []byte, metadata Metadata) (ConfigCWSCustom, error) {
-	return ConfigCWSCustom{
-		Config:   data,
-		Metadata: metadata,
-	}, nil
-}
-
-// CWSCustomConfigs returns the currently active CWSCustom config files
-func (r *Repository) CWSCustomConfigs() map[string]ConfigCWSCustom {
-	typedConfigs := make(map[string]ConfigCWSCustom)
-
-	configs := r.getConfigs(ProductCWSCustom)
-
-	for path, conf := range configs {
-		// We control this, so if this has gone wrong something has gone horribly wrong
-		typed, ok := conf.(ConfigCWSCustom)
-		if !ok {
-			panic("unexpected config stored as CWS_CUSTOM Config")
-		}
-
-		typedConfigs[path] = typed
-	}
-
-	return typedConfigs
-}
-
-// ConfigCWSProfiles is a deserialized CWS Profile configuration file along with its
-// associated remote config metadata
-type ConfigCWSProfiles struct {
-	Config   []byte
-	Metadata Metadata
-}
-
-func parseConfigCWSProfiles(data []byte, metadata Metadata) (ConfigCWSProfiles, error) {
-	return ConfigCWSProfiles{
-		Config:   data,
-		Metadata: metadata,
-	}, nil
-}
-
-// CWSProfilesConfigs returns the currently active CWSProfiles config files
-func (r *Repository) CWSProfilesConfigs() map[string]ConfigCWSProfiles {
-	typedConfigs := make(map[string]ConfigCWSProfiles)
-
-	configs := r.getConfigs(ProductCWSProfiles)
-
-	for path, conf := range configs {
-		// We control this, so if this has gone wrong something has gone horribly wrong
-		typed, ok := conf.(ConfigCWSProfiles)
-		if !ok {
-			panic("unexpected config stored as CWS_SECURITY_PROFILES Config")
-		}
-
-		typedConfigs[path] = typed
-	}
-
-	return typedConfigs
-}
-
-// ConfigASM is a deserialized ASM configuration file along with its
-// associated remote config metadata
-type ConfigASM struct {
-	Config   []byte
-	Metadata Metadata
-}
-
-func parseConfigASM(data []byte, metadata Metadata) (ConfigASMDD, error) {
-	return ConfigASMDD{
-		Config:   data,
-		Metadata: metadata,
-	}, nil
-}
-
-// ASMConfigs returns the currently active ASM configs
-func (r *Repository) ASMConfigs() map[string]ConfigASM {
-	typedConfigs := make(map[string]ConfigASM)
-
-	configs := r.getConfigs(ProductASM)
-
-	for path, conf := range configs {
-		// We control this, so if this has gone wrong something has gone horribly wrong
-		typed, ok := conf.(ConfigASM)
-		if !ok {
-			panic("unexpected config stored as ASM Config")
-		}
-
-		typedConfigs[path] = typed
-=======
 		return parseConfigASMData(raw, metadata)
+	// case ProductAgentTask:
+	// 	return ParseConfigAgentTask(raw, metadata)
 	// Other products are parsed separately
 	default:
 		return RawConfig{
 			Config:   raw,
 			Metadata: metadata,
 		}, nil
->>>>>>> 04b77a72
 	}
 }
 
@@ -307,7 +46,7 @@
 	Metadata Metadata
 }
 
-// GetRawConfigs returns the current configs of a given product
+// GetConfigs returns the current configs of a given product
 func (r *Repository) GetConfigs(product string) map[string]RawConfig {
 	typedConfigs := make(map[string]RawConfig)
 	configs := r.getConfigs(product)
