--- conflicted
+++ resolved
@@ -63,11 +63,7 @@
 	logSyncOrchestrator *logsyncorchestrator.LogSyncOrchestrator
 }
 
-<<<<<<< HEAD
-func NewLambdaLogCollector(out chan<- *logConfig.ChannelMessage, demux aggregator.Demultiplexer, extraTags *Tags, logsEnabled bool, enhancedMetricsEnabled bool, executionContext *executioncontext.ExecutionContext, handleRuntimeDone func(), lambdaInitMetricChan chan<- *LambdaInitMetric) *LambdaLogsCollector {
-=======
-func NewLambdaLogCollector(out chan<- *logConfig.ChannelMessage, demux aggregator.Demultiplexer, extraTags *Tags, logsEnabled bool, enhancedMetricsEnabled bool, executionContext *executioncontext.ExecutionContext, handleRuntimeDone func(), initDurationChan chan<- float64, logSyncOrchestrator *logsyncorchestrator.LogSyncOrchestrator) *LambdaLogsCollector {
->>>>>>> ef6294e5
+func NewLambdaLogCollector(out chan<- *logConfig.ChannelMessage, demux aggregator.Demultiplexer, extraTags *Tags, logsEnabled bool, enhancedMetricsEnabled bool, executionContext *executioncontext.ExecutionContext, handleRuntimeDone func(), lambdaInitMetricChan chan<- *LambdaInitMetric, logSyncOrchestrator *logsyncorchestrator.LogSyncOrchestrator) *LambdaLogsCollector {
 
 	return &LambdaLogsCollector{
 		In:                     make(chan []LambdaLogAPIMessage, maxBufferedLogs), // Buffered, so we can hold start-up logs before first invocation without blocking
@@ -79,12 +75,8 @@
 		executionContext:       executionContext,
 		handleRuntimeDone:      handleRuntimeDone,
 		process_once:           &sync.Once{},
-<<<<<<< HEAD
 		lambdaInitMetricChan:   lambdaInitMetricChan,
-=======
-		initDurationChan:       initDurationChan,
 		logSyncOrchestrator:    logSyncOrchestrator,
->>>>>>> ef6294e5
 	}
 }
 
