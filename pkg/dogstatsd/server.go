--- conflicted
+++ resolved
@@ -453,17 +453,11 @@
 // ServerlessFlush flushes all the data to the aggregator to them send it to the Datadog intake.
 func (s *Server) ServerlessFlush() {
 	log.Debug("Received a Flush trigger")
-	// make all workers flush their aggregated data (in the batcher) to the aggregator.
-<<<<<<< HEAD
-	for _, w := range s.workers {
-		w.flush()
-	}
+
+	// make all workers flush their aggregated data (in the batchers) to the aggregator.
+	s.serverlessFlushChan <- true
 
 	start := time.Now()
-
-=======
-	s.serverlessFlushChan <- true
->>>>>>> 9ca5dcac
 	// flush the aggregator to have the serializer/forwarder send data to the backend.
 	// We add 10 seconds to the interval to ensure that we're getting the whole sketches bucket
 	s.demultiplexer.ForceFlushToSerializer(start.Add(time.Second*10), true)
