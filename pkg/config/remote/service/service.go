// Unless explicitly stated otherwise all files in this repository are licensed
// under the Apache License Version 2.0.
// This product includes software developed at Datadog (https://www.datadoghq.com/).
// Copyright 2016-present Datadog, Inc.

package service

import (
	"context"
	"fmt"
	"path"
	"strings"
	"sync"
	"time"

	"github.com/DataDog/datadog-agent/pkg/config"
	"github.com/DataDog/datadog-agent/pkg/config/remote/client"
	"github.com/DataDog/datadog-agent/pkg/config/remote/uptane"
	"github.com/DataDog/datadog-agent/pkg/proto/pbgo"
	"github.com/DataDog/datadog-agent/pkg/util"
	"github.com/DataDog/datadog-agent/pkg/util/log"
	"go.etcd.io/bbolt"
)

const (
	minimalRefreshInterval = time.Second * 5
<<<<<<< HEAD
)

// Service defines the remote config management service responsible for fetching, storing
// and dispatching the configurations
type Service struct {
	sync.Mutex
	firstUpdate bool
=======
	defaultMaxBucketSize   = 10
	defaultURL             = ""
	defaultTracerCacheSize = 1000
	defaultTracerCacheTTL  = 10 * time.Second
)

// Opts defines the remote config service options
type Opts struct {
	URL                    string
	APIKey                 string
	RemoteConfigurationKey string
	Hostname               string
	DBPath                 string
	RefreshInterval        time.Duration
	MaxBucketSize          int
	ReadOnly               bool
	TracerCacheSize        int
	TracerCacheTTL         time.Duration
}

// Service defines the remote config management service responsible for fetching, storing
// and dispatching the configurations
type Service struct {
	sync.RWMutex
	ctx      context.Context
	opts     Opts
	store    *store.Store
	client   Client
	director *tuf.DirectorClient
	config   *tuf.ConfigClient

	subscribers           []*Subscriber
	configSnapshotVersion uint64
	configRootVersion     uint64
	directorRootVersion   uint64
	orgID                 string
	TracerInfos           *TracerCache
}

// Refresh configurations by:
// - collecting the new subscribers or the one whose configuration has expired
// - create a query
// - send the query to the backend
//
func (s *Service) refresh() {
	log.Debug("Refreshing configurations")

	request := pbgo.ClientLatestConfigsRequest{
		AgentVersion:                 version.AgentVersion,
		Hostname:                     s.opts.Hostname,
		CurrentConfigSnapshotVersion: s.configSnapshotVersion,
		CurrentConfigRootVersion:     s.configRootVersion,
		CurrentDirectorRootVersion:   s.directorRootVersion,
		ConnectedTracers:             s.TracerInfos.Tracers(),
	}
>>>>>>> 19e986bc

	refreshInterval time.Duration
	remoteConfigKey remoteConfigKey

	ctx    context.Context
	db     *bbolt.DB
	uptane *uptane.Client
	client *client.HTTPClient

	products    map[pbgo.Product]struct{}
	newProducts map[pbgo.Product]struct{}

	subscribers []*Subscriber
}

// NewService instantiates a new remote configuration management service
func NewService() (*Service, error) {
	refreshInterval := config.Datadog.GetDuration("remote_configuration.refresh_interval")
	if refreshInterval < minimalRefreshInterval {
		log.Warnf("remote_configuration.refresh_interval is set to %v which is bellow the minimum of %v", refreshInterval, minimalRefreshInterval)
		refreshInterval = minimalRefreshInterval
	}

	rawRemoteConfigKey := config.Datadog.GetString("remote_configuration.key")
	remoteConfigKey, err := parseRemoteConfigKey(rawRemoteConfigKey)
	if err != nil {
		return nil, err
	}

	apiKey := config.Datadog.GetString("api_key")
	if config.Datadog.IsSet("remote_configuration.api_key") {
		apiKey = config.Datadog.GetString("remote_configuration.api_key")
	}
	apiKey = config.SanitizeAPIKey(apiKey)
	hostname, err := util.GetHostname(context.Background())
	if err != nil {
		return nil, err
	}
	backendURL := config.Datadog.GetString("remote_configuration.endpoint")
	client := client.NewHTTPClient(backendURL, apiKey, remoteConfigKey.appKey, hostname)

	dbPath := path.Join(config.Datadog.GetString("run_path"), "remote-config.db")
	db, err := openCacheDB(dbPath)
	if err != nil {
		return nil, err
	}
	cacheKey := fmt.Sprintf("%s/%d/", remoteConfigKey.datacenter, remoteConfigKey.orgID)
	uptaneClient, err := uptane.NewClient(db, cacheKey, remoteConfigKey.orgID)
	if err != nil {
		return nil, err
	}

	return &Service{
		ctx:             context.Background(),
		refreshInterval: refreshInterval,
		remoteConfigKey: remoteConfigKey,
		products:        make(map[pbgo.Product]struct{}),
		newProducts:     make(map[pbgo.Product]struct{}),
		db:              db,
		client:          client,
		uptane:          uptaneClient,
	}, nil
}

// Start the remote configuration management service
func (s *Service) Start(ctx context.Context) error {
	ctx, cancel := context.WithCancel(ctx)
	go func() {
		defer cancel()

		for {
			select {
			case <-time.After(s.refreshInterval):
				err := s.refresh()
				if err != nil {
					log.Errorf("could not refresh remote-config: %v", err)
				}
			case <-ctx.Done():
				return
			}
		}
	}()
	return nil
}

func (s *Service) refresh() error {
	s.Lock()
	defer s.Unlock()
	previousState, err := s.uptane.State()
	if err != nil {
		return err
	}
	if s.forceRefresh() {
		previousState = uptane.State{}
	}
	response, err := s.client.Fetch(s.ctx, previousState, s.products, s.newProducts)
	if err != nil {
		return err
	}
	err = s.uptane.Update(response)
	if err != nil {
		return err
	}
	s.firstUpdate = true
	for product := range s.newProducts {
		s.products[product] = struct{}{}
	}
	s.newProducts = make(map[pbgo.Product]struct{})
	for _, subscriber := range s.subscribers {
		err := s.refreshSubscriber(subscriber)
		if err != nil {
			log.Errorf("could not notify a remote-config subscriber: %v", err)
		}
	}
	return nil
}

func (s *Service) forceRefresh() bool {
	return !s.firstUpdate
}

// TODO(RCM-34): rework the subscribers API

func getTargetProduct(path string) (pbgo.Product, error) {
	splits := strings.SplitN(path, "/", 3)
	if len(splits) < 3 {
		return pbgo.Product(0), fmt.Errorf("failed to determine product for target file %s", path)
	}
	product, found := pbgo.Product_value[splits[1]]
	if !found {
		return pbgo.Product(0), fmt.Errorf("failed to determine product for target file %s", path)
	}
	return pbgo.Product(product), nil
}

func (s *Service) refreshSubscriber(subscriber *Subscriber) error {
	configResponse, err := s.GetConfigs(subscriber.product)
	if err != nil {
		return err
	}
	if err := subscriber.callback(configResponse); err != nil {
		return err
	}

	subscriber.lastUpdate = time.Now()
<<<<<<< HEAD
=======
	subscriber.lastVersion = configResponse.DirectoryTargets.Version

	return nil
}

// RegisterSubscriber registers a new subscriber for a product's configurations
func (s *Service) RegisterSubscriber(subscriber *Subscriber) {
	s.Lock()
	s.subscribers = append(s.subscribers, subscriber)
	s.Unlock()

	product := subscriber.product
	log.Debugf("New registered subscriber for %s", product.String())

	config, err := s.store.GetLastConfig(product.String())
	if err == nil {
		log.Debugf("Found cached configuration for product %s", product)
		if err := s.notifySubscriber(subscriber, config); err != nil {
			log.Error(err)
		}
	} else {
		log.Debugf("No stored configuration for product %s", product)
	}
}

// UnregisterSubscriber unregisters a subscriber for a product's configurations
func (s *Service) UnregisterSubscriber(unregister *Subscriber) {
	s.Lock()
	for i, subscriber := range s.subscribers {
		if subscriber == unregister {
			s.subscribers = append(s.subscribers[:i], s.subscribers[i+1:]...)
		}
	}
	s.Unlock()
}

// HasSubscriber returns true if the product already registered a subscriber
func (s *Service) HasSubscriber(product pbgo.Product) bool {
	s.Lock()
	defer s.Unlock()
	for _, s := range s.subscribers {
		if s.product == product {
			return true
		}
	}
	return false
}

// Start the remote configuration management service
func (s *Service) Start(ctx context.Context) error {
	ctx, cancel := context.WithCancel(ctx)
	go func() {
		defer cancel()

		for {
			select {
			case <-time.After(s.opts.RefreshInterval):
				s.refresh()
			case <-ctx.Done():
				return
			}
		}
	}()
>>>>>>> 19e986bc

	return nil
}

// GetConfigs returns the current config files
func (s *Service) GetConfigs(product pbgo.Product) (*pbgo.ConfigResponse, error) {
	currentTargets, err := s.uptane.Targets()
	if err != nil {
		return nil, err
	}
	var targetFiles []*pbgo.File
	for targetPath := range currentTargets {
		p, err := getTargetProduct(targetPath)
		if err != nil {
			return nil, err
		}
		if product == p {
			targetContent, err := s.uptane.TargetFile(targetPath)
			if err != nil {
				return nil, err
			}
			targetFiles = append(targetFiles, &pbgo.File{
				Path: targetPath,
				Raw:  targetContent,
			})
		}
	}
<<<<<<< HEAD
	return &pbgo.ConfigResponse{
		TargetFiles: targetFiles,
=======

	opts.TracerCacheSize = config.Datadog.GetInt("remote_configuration.tracer_cache.size")
	if opts.TracerCacheSize <= 0 {
		opts.TracerCacheSize = defaultTracerCacheSize
	}

	opts.TracerCacheTTL = time.Second * config.Datadog.GetDuration("remote_configuration.tracer_cache.ttl_seconds")
	if opts.TracerCacheTTL <= 0 {
		opts.TracerCacheTTL = defaultTracerCacheTTL
	}

	if opts.TracerCacheTTL <= 5*time.Second || opts.TracerCacheTTL >= 60*time.Second {
		log.Warnf("Configured tracer cache ttl is not within accepted range (%ds - %ds): %s. Defaulting to %s", 5, 10, opts.TracerCacheTTL, defaultTracerCacheTTL)
		opts.TracerCacheTTL = defaultTracerCacheTTL
	}

	return &Service{
		ctx:         context.Background(),
		client:      NewHTTPClient(opts.URL, opts.APIKey, appKey, opts.Hostname),
		store:       store,
		director:    tuf.NewDirectorClient(store),
		config:      tuf.NewConfigClient(store),
		opts:        opts,
		orgID:       org,
		TracerInfos: NewTracerCache(opts.TracerCacheSize, opts.TracerCacheTTL, time.Second),
>>>>>>> 19e986bc
	}, nil
}

// RegisterSubscriber registers a subscriber
func (s *Service) RegisterSubscriber(subscriber *Subscriber) {
	s.Lock()
	defer s.Unlock()
	s.subscribers = append(s.subscribers, subscriber)
	if _, ok := s.products[subscriber.product]; ok {
		return
	}
	s.newProducts[subscriber.product] = struct{}{}
}

// UnregisterSubscriber unregisters a subscriber
func (s *Service) UnregisterSubscriber(subscriber *Subscriber) {
	s.Lock()
	defer s.Unlock()
	var subscribers []*Subscriber
	for _, sub := range s.subscribers {
		if sub != subscriber {
			subscribers = append(subscribers, sub)
		}
	}
	s.subscribers = subscribers
}<|MERGE_RESOLUTION|>--- conflicted
+++ resolved
@@ -24,7 +24,8 @@
 
 const (
 	minimalRefreshInterval = time.Second * 5
-<<<<<<< HEAD
+	defaultTracerCacheSize = 1000
+	defaultTracerCacheTTL  = 10 * time.Second
 )
 
 // Service defines the remote config management service responsible for fetching, storing
@@ -32,63 +33,6 @@
 type Service struct {
 	sync.Mutex
 	firstUpdate bool
-=======
-	defaultMaxBucketSize   = 10
-	defaultURL             = ""
-	defaultTracerCacheSize = 1000
-	defaultTracerCacheTTL  = 10 * time.Second
-)
-
-// Opts defines the remote config service options
-type Opts struct {
-	URL                    string
-	APIKey                 string
-	RemoteConfigurationKey string
-	Hostname               string
-	DBPath                 string
-	RefreshInterval        time.Duration
-	MaxBucketSize          int
-	ReadOnly               bool
-	TracerCacheSize        int
-	TracerCacheTTL         time.Duration
-}
-
-// Service defines the remote config management service responsible for fetching, storing
-// and dispatching the configurations
-type Service struct {
-	sync.RWMutex
-	ctx      context.Context
-	opts     Opts
-	store    *store.Store
-	client   Client
-	director *tuf.DirectorClient
-	config   *tuf.ConfigClient
-
-	subscribers           []*Subscriber
-	configSnapshotVersion uint64
-	configRootVersion     uint64
-	directorRootVersion   uint64
-	orgID                 string
-	TracerInfos           *TracerCache
-}
-
-// Refresh configurations by:
-// - collecting the new subscribers or the one whose configuration has expired
-// - create a query
-// - send the query to the backend
-//
-func (s *Service) refresh() {
-	log.Debug("Refreshing configurations")
-
-	request := pbgo.ClientLatestConfigsRequest{
-		AgentVersion:                 version.AgentVersion,
-		Hostname:                     s.opts.Hostname,
-		CurrentConfigSnapshotVersion: s.configSnapshotVersion,
-		CurrentConfigRootVersion:     s.configRootVersion,
-		CurrentDirectorRootVersion:   s.directorRootVersion,
-		ConnectedTracers:             s.TracerInfos.Tracers(),
-	}
->>>>>>> 19e986bc
 
 	refreshInterval time.Duration
 	remoteConfigKey remoteConfigKey
@@ -102,6 +46,7 @@
 	newProducts map[pbgo.Product]struct{}
 
 	subscribers []*Subscriber
+	TracerInfos *TracerCache
 }
 
 // NewService instantiates a new remote configuration management service
@@ -139,6 +84,21 @@
 	uptaneClient, err := uptane.NewClient(db, cacheKey, remoteConfigKey.orgID)
 	if err != nil {
 		return nil, err
+	}
+
+	tracerCacheSize := config.Datadog.GetInt("remote_configuration.tracer_cache.size")
+	if tracerCacheSize <= 0 {
+		tracerCacheSize = defaultTracerCacheSize
+	}
+
+	tracerCacheTTL := time.Second * config.Datadog.GetDuration("remote_configuration.tracer_cache.ttl_seconds")
+	if tracerCacheTTL <= 0 {
+		tracerCacheTTL = defaultTracerCacheTTL
+	}
+
+	if tracerCacheTTL <= 5*time.Second || tracerCacheTTL >= 60*time.Second {
+		log.Warnf("Configured tracer cache ttl is not within accepted range (%ds - %ds): %s. Defaulting to %s", 5, 10, tracerCacheTTL, defaultTracerCacheTTL)
+		tracerCacheTTL = defaultTracerCacheTTL
 	}
 
 	return &Service{
@@ -150,6 +110,7 @@
 		db:              db,
 		client:          client,
 		uptane:          uptaneClient,
+		TracerInfos:     NewTracerCache(tracerCacheSize, tracerCacheTTL, time.Second),
 	}, nil
 }
 
@@ -184,7 +145,7 @@
 	if s.forceRefresh() {
 		previousState = uptane.State{}
 	}
-	response, err := s.client.Fetch(s.ctx, previousState, s.products, s.newProducts)
+	response, err := s.client.Fetch(s.ctx, previousState, s.TracerInfos.Tracers(), s.products, s.newProducts)
 	if err != nil {
 		return err
 	}
@@ -234,72 +195,6 @@
 	}
 
 	subscriber.lastUpdate = time.Now()
-<<<<<<< HEAD
-=======
-	subscriber.lastVersion = configResponse.DirectoryTargets.Version
-
-	return nil
-}
-
-// RegisterSubscriber registers a new subscriber for a product's configurations
-func (s *Service) RegisterSubscriber(subscriber *Subscriber) {
-	s.Lock()
-	s.subscribers = append(s.subscribers, subscriber)
-	s.Unlock()
-
-	product := subscriber.product
-	log.Debugf("New registered subscriber for %s", product.String())
-
-	config, err := s.store.GetLastConfig(product.String())
-	if err == nil {
-		log.Debugf("Found cached configuration for product %s", product)
-		if err := s.notifySubscriber(subscriber, config); err != nil {
-			log.Error(err)
-		}
-	} else {
-		log.Debugf("No stored configuration for product %s", product)
-	}
-}
-
-// UnregisterSubscriber unregisters a subscriber for a product's configurations
-func (s *Service) UnregisterSubscriber(unregister *Subscriber) {
-	s.Lock()
-	for i, subscriber := range s.subscribers {
-		if subscriber == unregister {
-			s.subscribers = append(s.subscribers[:i], s.subscribers[i+1:]...)
-		}
-	}
-	s.Unlock()
-}
-
-// HasSubscriber returns true if the product already registered a subscriber
-func (s *Service) HasSubscriber(product pbgo.Product) bool {
-	s.Lock()
-	defer s.Unlock()
-	for _, s := range s.subscribers {
-		if s.product == product {
-			return true
-		}
-	}
-	return false
-}
-
-// Start the remote configuration management service
-func (s *Service) Start(ctx context.Context) error {
-	ctx, cancel := context.WithCancel(ctx)
-	go func() {
-		defer cancel()
-
-		for {
-			select {
-			case <-time.After(s.opts.RefreshInterval):
-				s.refresh()
-			case <-ctx.Done():
-				return
-			}
-		}
-	}()
->>>>>>> 19e986bc
 
 	return nil
 }
@@ -327,36 +222,8 @@
 			})
 		}
 	}
-<<<<<<< HEAD
 	return &pbgo.ConfigResponse{
 		TargetFiles: targetFiles,
-=======
-
-	opts.TracerCacheSize = config.Datadog.GetInt("remote_configuration.tracer_cache.size")
-	if opts.TracerCacheSize <= 0 {
-		opts.TracerCacheSize = defaultTracerCacheSize
-	}
-
-	opts.TracerCacheTTL = time.Second * config.Datadog.GetDuration("remote_configuration.tracer_cache.ttl_seconds")
-	if opts.TracerCacheTTL <= 0 {
-		opts.TracerCacheTTL = defaultTracerCacheTTL
-	}
-
-	if opts.TracerCacheTTL <= 5*time.Second || opts.TracerCacheTTL >= 60*time.Second {
-		log.Warnf("Configured tracer cache ttl is not within accepted range (%ds - %ds): %s. Defaulting to %s", 5, 10, opts.TracerCacheTTL, defaultTracerCacheTTL)
-		opts.TracerCacheTTL = defaultTracerCacheTTL
-	}
-
-	return &Service{
-		ctx:         context.Background(),
-		client:      NewHTTPClient(opts.URL, opts.APIKey, appKey, opts.Hostname),
-		store:       store,
-		director:    tuf.NewDirectorClient(store),
-		config:      tuf.NewConfigClient(store),
-		opts:        opts,
-		orgID:       org,
-		TracerInfos: NewTracerCache(opts.TracerCacheSize, opts.TracerCacheTTL, time.Second),
->>>>>>> 19e986bc
 	}, nil
 }
 
@@ -382,4 +249,15 @@
 		}
 	}
 	s.subscribers = subscribers
+}
+
+func (s *Service) HasSubscriber(product pbgo.Product) bool {
+	s.Lock()
+	defer s.Unlock()
+	for _, s := range s.subscribers {
+		if s.product == product {
+			return true
+		}
+	}
+	return false
 }