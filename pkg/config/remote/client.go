--- conflicted
+++ resolved
@@ -73,19 +73,12 @@
 	state *state.Repository
 
 	// Listeners
-<<<<<<< HEAD
-	apmListeners        []func(update map[string]state.APMSamplingConfig)
-	cwsListeners        []func(update map[string]state.ConfigCWSDD)
-	cwsCustomListeners  []func(update map[string]state.ConfigCWSCustom)
-	apmTracingListeners []func(update map[string]state.APMTracingConfig)
-	agentTaskListeners  []func(update map[string]state.AgentTaskConfig)
-=======
 	apmListeners         []func(update map[string]state.APMSamplingConfig)
 	cwsListeners         []func(update map[string]state.ConfigCWSDD)
 	cwsCustomListeners   []func(update map[string]state.ConfigCWSCustom)
+	apmTracingListeners  []func(update map[string]state.APMTracingConfig)
 	cwsProfilesListeners []func(update map[string]state.ConfigCWSProfiles)
-	apmTracingListeners  []func(update map[string]state.APMTracingConfig)
->>>>>>> a114bc91
+	agentTaskListeners   []func(update map[string]state.AgentTaskConfig)
 }
 
 // agentGRPCConfigFetcher defines how to retrieve config updates over a
