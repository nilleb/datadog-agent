package checks

import (
	"context"
	"errors"
	"fmt"
	"os"
	"sort"
	"sync/atomic"
	"time"

	model "github.com/DataDog/agent-payload/process"
	"github.com/DataDog/datadog-agent/pkg/ebpf"
	"github.com/DataDog/datadog-agent/pkg/metadata/host"
	"github.com/DataDog/datadog-agent/pkg/process/config"
	"github.com/DataDog/datadog-agent/pkg/process/dockerproxy"
	"github.com/DataDog/datadog-agent/pkg/process/net"
	"github.com/DataDog/datadog-agent/pkg/process/net/resolver"
	procutil "github.com/DataDog/datadog-agent/pkg/process/util"
	"github.com/DataDog/datadog-agent/pkg/util"
	"github.com/DataDog/datadog-agent/pkg/util/log"
)

var (
	// Connections is a singleton ConnectionsCheck.
	Connections = &ConnectionsCheck{}

	// LocalResolver is a singleton LocalResolver
	LocalResolver = &resolver.LocalResolver{}

	// ErrTracerStillNotInitialized signals that the tracer is _still_ not ready, so we shouldn't log additional errors
	ErrTracerStillNotInitialized = errors.New("remote tracer is still not initialized")
)

// ConnectionsCheck collects statistics about live TCP and UDP connections.
type ConnectionsCheck struct {
	tracerClientID         string
	networkID              string
	notInitializedLogLimit *procutil.LogLimit
	lastTelemetry          *model.CollectorConnectionsTelemetry
	// store the last collection result by PID, currently used to populate network data for processes
	// it's in format map[int32][]*model.Connections
	lastConnsByPID atomic.Value
}

// Init initializes a ConnectionsCheck instance.
func (c *ConnectionsCheck) Init(cfg *config.AgentConfig, _ *model.SystemInfo) {
	c.notInitializedLogLimit = procutil.NewLogLimit(1, time.Minute*10)

	// We use the current process PID as the system-probe client ID
	c.tracerClientID = fmt.Sprintf("%d", os.Getpid())

	// Calling the remote tracer will cause it to initialize and check connectivity
	net.SetSystemProbePath(cfg.SystemProbeAddress)
	_, _ = net.GetRemoteSystemProbeUtil()

	networkID, err := util.GetNetworkID(context.TODO())
	if err != nil {
		log.Infof("no network ID detected: %s", err)
	}
	c.networkID = networkID

	// Run the check one time on init to register the client on the system probe
	_, _ = c.Run(cfg, 0)
}

// Name returns the name of the ConnectionsCheck.
func (c *ConnectionsCheck) Name() string { return config.ConnectionsCheckName }

// RealTime indicates if this check only runs in real-time mode.
func (c *ConnectionsCheck) RealTime() bool { return false }

// Run runs the ConnectionsCheck to collect the live TCP connections on the
// system. Currently only linux systems are supported as eBPF is used to gather
// this information. For each connection we'll return a `model.Connection`
// that will be bundled up into a `CollectorConnections`.
// See agent.proto for the schema of the message and models.
func (c *ConnectionsCheck) Run(cfg *config.AgentConfig, groupID int32) ([]model.MessageBody, error) {
	start := time.Now()

	conns, err := c.getConnections()
	if err != nil {
		// If the tracer is not initialized, or still not initialized, then we want to exit without error'ing
		if err == ebpf.ErrNotImplemented || err == ErrTracerStillNotInitialized {
			return nil, nil
		}
		return nil, err
	}

	// Filter out (in-place) connection data associated with docker-proxy
	dockerproxy.NewFilter().Filter(conns)
	// Resolve the Raddr side of connections for local containers
	LocalResolver.Resolve(conns)

	connTel := c.diffTelemetry(conns.ConnTelemetry)

	c.lastConnsByPID.Store(getConnectionsByPID(conns))

	log.Debugf("collected connections in %s", time.Since(start))
	return batchConnections(cfg, groupID, c.enrichConnections(conns.Conns), conns.Dns, c.networkID, connTel, conns.CompilationTelemetryByAsset, conns.Domains, conns.Routes), nil
}

func (c *ConnectionsCheck) getConnections() (*model.Connections, error) {
	tu, err := net.GetRemoteSystemProbeUtil()
	if err != nil {
		if c.notInitializedLogLimit.ShouldLog() {
			log.Warnf("could not initialize system-probe connection: %v (will only log every 10 minutes)", err)
		}
		return nil, ErrTracerStillNotInitialized
	}
	return tu.GetConnections(c.tracerClientID)
}

func (c *ConnectionsCheck) enrichConnections(conns []*model.Connection) []*model.Connection {
	// Process create-times required to construct unique process hash keys on the backend
	createTimeForPID := Process.createTimesforPIDs(connectionPIDs(conns))
	for _, conn := range conns {
		if _, ok := createTimeForPID[conn.Pid]; !ok {
			createTimeForPID[conn.Pid] = 0
		}

		conn.PidCreateTime = createTimeForPID[conn.Pid]
	}
	return conns
}

func (c *ConnectionsCheck) diffTelemetry(tel *model.ConnectionsTelemetry) *model.CollectorConnectionsTelemetry {
	if tel == nil {
		return nil
	}
	// only save but do not report the first collected telemetry to prevent reporting full monotonic values.
	if c.lastTelemetry == nil {
		c.lastTelemetry = &model.CollectorConnectionsTelemetry{}
		c.saveTelemetry(tel)
		return nil
	}

	cct := &model.CollectorConnectionsTelemetry{
		KprobesTriggered:          tel.MonotonicKprobesTriggered - c.lastTelemetry.KprobesTriggered,
		KprobesMissed:             tel.MonotonicKprobesMissed - c.lastTelemetry.KprobesMissed,
		ConntrackRegisters:        tel.MonotonicConntrackRegisters - c.lastTelemetry.ConntrackRegisters,
		ConntrackRegistersDropped: tel.MonotonicConntrackRegistersDropped - c.lastTelemetry.ConntrackRegistersDropped,
		DnsPacketsProcessed:       tel.MonotonicDnsPacketsProcessed - c.lastTelemetry.DnsPacketsProcessed,
		ConnsClosed:               tel.MonotonicConnsClosed - c.lastTelemetry.ConnsClosed,
		ConnsBpfMapSize:           tel.ConnsBpfMapSize,
		UdpSendsProcessed:         tel.MonotonicUdpSendsProcessed - c.lastTelemetry.UdpSendsProcessed,
		UdpSendsMissed:            tel.MonotonicUdpSendsMissed - c.lastTelemetry.UdpSendsMissed,
		ConntrackSamplingPercent:  tel.ConntrackSamplingPercent,
		DnsStatsDropped:           tel.DnsStatsDropped,
	}
	c.saveTelemetry(tel)
	return cct
}

func (c *ConnectionsCheck) saveTelemetry(tel *model.ConnectionsTelemetry) {
	if tel == nil || c.lastTelemetry == nil {
		return
	}

	c.lastTelemetry.KprobesTriggered = tel.MonotonicKprobesTriggered
	c.lastTelemetry.KprobesMissed = tel.MonotonicKprobesMissed
	c.lastTelemetry.ConntrackRegisters = tel.MonotonicConntrackRegisters
	c.lastTelemetry.ConntrackRegistersDropped = tel.MonotonicConntrackRegistersDropped
	c.lastTelemetry.DnsPacketsProcessed = tel.MonotonicDnsPacketsProcessed
	c.lastTelemetry.ConnsClosed = tel.MonotonicConnsClosed
	c.lastTelemetry.UdpSendsProcessed = tel.MonotonicUdpSendsProcessed
	c.lastTelemetry.UdpSendsMissed = tel.MonotonicUdpSendsMissed
	c.lastTelemetry.DnsStatsDropped = tel.DnsStatsDropped
}

func (c *ConnectionsCheck) getLastConnectionsByPID() map[int32][]*model.Connection {
	if result := c.lastConnsByPID.Load(); result != nil {
		return result.(map[int32][]*model.Connection)
	}
	return nil
}

// getConnectionsByPID groups a list of connection objects by PID
func getConnectionsByPID(conns *model.Connections) map[int32][]*model.Connection {
	result := make(map[int32][]*model.Connection)
	for _, conn := range conns.Conns {
		result[conn.Pid] = append(result[conn.Pid], conn)
	}
	return result
}

func convertDNSEntry(dnstable map[string]*model.DNSDatabaseEntry, namemap map[string]int32, namedb *[]string, ip string, entry *model.DNSEntry) {
	dbentry := &model.DNSDatabaseEntry{}
	for _, name := range entry.Names {
		if idx, ok := namemap[name]; ok {
			dbentry.NameIndexes = append(dbentry.NameIndexes, idx)
		} else {
			dblen := int32(len(*namedb))
			*namedb = append(*namedb, name)
			namemap[name] = dblen
			dbentry.NameIndexes = append(dbentry.NameIndexes, dblen)
		}

	}
	dnstable[ip] = dbentry

}
func remapDNSStatsByDomainByQueryType(c *model.Connection, namemap map[string]int32, namedb *[]string, dnslist []string) {
	old := c.DnsStatsByDomainByQueryType
	c.DnsStatsByDomainByQueryType = make(map[int32]*model.DNSStatsByQueryType)
	for key, val := range old {
		// key is the index into the old array (dnslist)
		domainstr := dnslist[key]
		if idx, ok := namemap[domainstr]; ok {
			c.DnsStatsByDomainByQueryType[idx] = val
		} else {
			dblen := int32(len(*namedb))
			*namedb = append(*namedb, domainstr)
			namemap[domainstr] = dblen
			c.DnsStatsByDomainByQueryType[dblen] = val
		}
	}

}

// Connections are split up into a chunks of a configured size conns per message to limit the message size on intake.
func batchConnections(
	cfg *config.AgentConfig,
	groupID int32,
	cxs []*model.Connection,
	dns map[string]*model.DNSEntry,
	networkID string,
	connTelemetry *model.CollectorConnectionsTelemetry,
	compilationTelemetry map[string]*model.RuntimeCompilationTelemetry,
	domains []string,
	routes []*model.Route,
) []model.MessageBody {
	groupSize := groupSize(len(cxs), cfg.MaxConnsPerMessage)
	batches := make([]model.MessageBody, 0, groupSize)

	dnsEncoder := model.NewV1DNSEncoder()

	if len(cxs) > cfg.MaxConnsPerMessage {
		// Sort connections by remote IP/PID for more efficient resolution
		sort.Slice(cxs, func(i, j int) bool {
			if cxs[i].Raddr.Ip != cxs[j].Raddr.Ip {
				return cxs[i].Raddr.Ip < cxs[j].Raddr.Ip
			}
			return cxs[i].Pid < cxs[j].Pid
		})
	}

	for len(cxs) > 0 {
		batchSize := min(cfg.MaxConnsPerMessage, len(cxs))
		batchConns := cxs[:batchSize] // Connections for this particular batch

		ctrIDForPID := make(map[int32]string)
		batchDNS := make(map[string]*model.DNSDatabaseEntry)
		namemap := make(map[string]int32)
		namedb := make([]string, 0)

		domainIndices := make(map[int32]struct{})

		for _, c := range batchConns { // We only want to include DNS entries relevant to this batch of connections
			if entries, ok := dns[c.Raddr.Ip]; ok {
<<<<<<< HEAD
				if _, present := batchDNS[c.Raddr.Ip]; !present {
					convertDNSEntry(batchDNS, namemap, &namedb, c.Raddr.Ip, entries)
				}
=======
				//batchDNS[c.Raddr.Ip] = entries
				convertDNSEntry(batchDNS, namemap, &namedb, c.Raddr.Ip, entries)
>>>>>>> c8d3c498
			}

			if c.Laddr.ContainerId != "" {
				ctrIDForPID[c.Pid] = c.Laddr.ContainerId
			}
<<<<<<< HEAD

			remapDNSStatsByDomainByQueryType(c, namemap, &namedb, domains)
			
			for d := range c.DnsStatsByDomain {
				domainIndices[d] = struct{}{}
			}
			
=======
			remapDNSStatsByDomainByQueryType(c, namemap, &namedb, domains)
>>>>>>> c8d3c498
			for d := range c.DnsStatsByDomainByQueryType {
				domainIndices[d] = struct{}{}
			}
		}
		batchDomainIndexes := make([]int32, 0)
		for k := range domainIndices {
			batchDomainIndexes = append(batchDomainIndexes, k)
		}

		// remap route indices
		// map of old index to new index
		newRouteIndices := make(map[int32]int32)
		var batchRoutes []*model.Route
		for _, c := range batchConns {
			if c.RouteIdx < 0 {
				continue
			}
			if i, ok := newRouteIndices[c.RouteIdx]; ok {
				c.RouteIdx = i
				continue
			}

			new := int32(len(newRouteIndices))
			newRouteIndices[c.RouteIdx] = new
			batchRoutes = append(batchRoutes, routes[c.RouteIdx])
			c.RouteIdx = new
		}

		cc := &model.CollectorConnections{
			HostName:        cfg.HostName,
			NetworkId:       networkID,
			Connections:     batchConns,
			GroupId:         groupID,
			GroupSize:       groupSize,
			ContainerForPid: ctrIDForPID,
			//EncodedDNS:        dnsEncoder.Encode(batchDNS),
			DomainDb: &model.DomainDatabase{
				EncodedDomains: dnsEncoder.EncodeDomainDatabase(namedb),
			},
			EncodedDnsLookups: dnsEncoder.EncodeMapped(batchDNS),
			IndexedDomains:    batchDomainIndexes,
			ContainerHostType: cfg.ContainerHostType,
			//Domains:           batchDomains,
			Routes: batchRoutes,
		}

		// Add OS telemetry
		if hostInfo := host.GetStatusInformation(); hostInfo != nil {
			cc.KernelVersion = hostInfo.KernelVersion
			cc.Architecture = hostInfo.KernelArch
			cc.Platform = hostInfo.Platform
			cc.PlatformVersion = hostInfo.PlatformVersion
		}

		// only add the telemetry to the first message to prevent double counting
		if len(batches) == 0 {
			cc.ConnTelemetry = connTelemetry
			cc.CompilationTelemetryByAsset = compilationTelemetry
		}
		batches = append(batches, cc)

		cxs = cxs[batchSize:]
	}
	return batches
}

func min(a, b int) int {
	if a < b {
		return a
	}
	return b
}

func groupSize(total, maxBatchSize int) int32 {
	groupSize := total / maxBatchSize
	if total%maxBatchSize > 0 {
		groupSize++
	}
	return int32(groupSize)
}

func connectionPIDs(conns []*model.Connection) []int32 {
	ps := make(map[int32]struct{})
	for _, c := range conns {
		ps[c.Pid] = struct{}{}
	}

	pids := make([]int32, 0, len(ps))
	for pid := range ps {
		pids = append(pids, pid)
	}
	return pids
}<|MERGE_RESOLUTION|>--- conflicted
+++ resolved
@@ -258,30 +258,21 @@
 
 		for _, c := range batchConns { // We only want to include DNS entries relevant to this batch of connections
 			if entries, ok := dns[c.Raddr.Ip]; ok {
-<<<<<<< HEAD
 				if _, present := batchDNS[c.Raddr.Ip]; !present {
 					convertDNSEntry(batchDNS, namemap, &namedb, c.Raddr.Ip, entries)
 				}
-=======
-				//batchDNS[c.Raddr.Ip] = entries
-				convertDNSEntry(batchDNS, namemap, &namedb, c.Raddr.Ip, entries)
->>>>>>> c8d3c498
 			}
 
 			if c.Laddr.ContainerId != "" {
 				ctrIDForPID[c.Pid] = c.Laddr.ContainerId
 			}
-<<<<<<< HEAD
 
 			remapDNSStatsByDomainByQueryType(c, namemap, &namedb, domains)
-			
+
 			for d := range c.DnsStatsByDomain {
 				domainIndices[d] = struct{}{}
 			}
-			
-=======
-			remapDNSStatsByDomainByQueryType(c, namemap, &namedb, domains)
->>>>>>> c8d3c498
+
 			for d := range c.DnsStatsByDomainByQueryType {
 				domainIndices[d] = struct{}{}
 			}
