// Unless explicitly stated otherwise all files in this repository are licensed
// under the Apache License Version 2.0.
// This product includes software developed at Datadog (https://www.datadoghq.com/).
// Copyright 2016-present Datadog, Inc.

//go:build containerd && linux
// +build containerd,linux

package containerd

import (
	"testing"
	"time"

	"github.com/DataDog/datadog-agent/pkg/util/containers/v2/metrics/provider"
	"github.com/DataDog/datadog-agent/pkg/util/pointer"
	"github.com/DataDog/datadog-agent/pkg/util/system"
	"github.com/DataDog/datadog-agent/pkg/workloadmeta"
	workloadmetaTesting "github.com/DataDog/datadog-agent/pkg/workloadmeta/testing"
	v1 "github.com/containerd/cgroups/stats/v1"
	v2 "github.com/containerd/cgroups/v2/stats"
	"github.com/containerd/containerd/api/types"
	"github.com/containerd/containerd/oci"
	"github.com/containerd/typeurl"
	"github.com/google/go-cmp/cmp"
	"github.com/opencontainers/runtime-spec/specs-go"
	"github.com/stretchr/testify/assert"
)

func TestGetContainerStats_Containerd(t *testing.T) {
	currentTime := time.Now()

	linuxCgroupV1Metrics := v1.Metrics{
		CPU: &v1.CPUStat{
			Usage: &v1.CPUUsage{
				Total:  10000,
				Kernel: 6000,
				User:   4000,
			},
			Throttling: &v1.Throttle{
				ThrottledPeriods: 1,
				ThrottledTime:    1000,
			},
		},
		Memory: &v1.MemoryStat{
			Cache: 20,
			RSS:   100,
			Usage: &v1.MemoryEntry{
				Limit: 2000,
				Usage: 1000,
			},
			Swap: &v1.MemoryEntry{
				Usage: 10,
			},
			Kernel: &v1.MemoryEntry{
				Usage: 500,
			},
		},
		Blkio: &v1.BlkIOStat{
			IoServiceBytesRecursive: []*v1.BlkIOEntry{
				{
					Major: 1,
					Minor: 1,
					Op:    "Read",
					Value: 10,
				},
				{
					Major: 1,
					Minor: 1,
					Op:    "Write",
					Value: 15,
				},
				{
					Major: 1,
					Minor: 2,
					Op:    "Read",
					Value: 50,
				},
				{
					Major: 1,
					Minor: 2,
					Op:    "Write",
					Value: 5,
				},
			},
			IoServicedRecursive: []*v1.BlkIOEntry{
				{
					Major: 1,
					Minor: 1,
					Op:    "Read",
					Value: 1,
				},
				{
					Major: 1,
					Minor: 1,
					Op:    "Write",
					Value: 2,
				},
				{
					Major: 1,
					Minor: 2,
					Op:    "Read",
					Value: 5,
				},
				{
					Major: 1,
					Minor: 2,
					Op:    "Write",
					Value: 1,
				},
			},
		},
	}
	linuxCgroupV1MetricsAny, err := typeurl.MarshalAny(&linuxCgroupV1Metrics)
	assert.NoError(t, err)

	linuxCgroupV2Metrics := v2.Metrics{
		CPU: &v2.CPUStat{
			UsageUsec:     10,
			UserUsec:      4,
			SystemUsec:    6,
			ThrottledUsec: 1,
			NrThrottled:   1,
		},
		Memory: &v2.MemoryStat{
			File:        20,
			Anon:        100,
			Usage:       1000,
			UsageLimit:  2000,
			SwapUsage:   10,
			Slab:        400,
			KernelStack: 100,
		},
		Io: &v2.IOStat{
			Usage: []*v2.IOEntry{
				{
					Major:  1,
					Minor:  1,
					Rbytes: 10,
					Wbytes: 15,
					Rios:   1,
					Wios:   2,
				},
				{
					Major:  1,
					Minor:  2,
					Rbytes: 50,
					Wbytes: 5,
					Rios:   5,
					Wios:   1,
				},
			},
		},
	}
	linuxCgroupV2MetricsAny, err := typeurl.MarshalAny(&linuxCgroupV2Metrics)
	assert.NoError(t, err)

	tests := []struct {
		name                   string
		containerdMetrics      *types.Metric
		expectedContainerStats *provider.ContainerStats
	}{
		{
			name: "Linux cgroup v1 metrics",
			containerdMetrics: &types.Metric{
				Data: linuxCgroupV1MetricsAny,
			},
			expectedContainerStats: &provider.ContainerStats{
				Timestamp: currentTime,
				CPU: &provider.ContainerCPUStats{
					Total:            pointer.Float64Ptr(10000),
					System:           pointer.Float64Ptr(6000),
					User:             pointer.Float64Ptr(4000),
					ThrottledPeriods: pointer.Float64Ptr(1),
					ThrottledTime:    pointer.Float64Ptr(1000),
				},
				Memory: &provider.ContainerMemStats{
					UsageTotal:   pointer.Float64Ptr(1000),
					KernelMemory: pointer.Float64Ptr(500),
					Limit:        pointer.Float64Ptr(2000),
					RSS:          pointer.Float64Ptr(100),
					Cache:        pointer.Float64Ptr(20),
					Swap:         pointer.Float64Ptr(10),
				},
				IO: &provider.ContainerIOStats{
					ReadBytes:       pointer.Float64Ptr(60),
					WriteBytes:      pointer.Float64Ptr(20),
					ReadOperations:  pointer.Float64Ptr(6),
					WriteOperations: pointer.Float64Ptr(3),
					Devices: map[string]provider.DeviceIOStats{
						"1:1": {
							ReadBytes:       pointer.Float64Ptr(10),
							WriteBytes:      pointer.Float64Ptr(15),
							ReadOperations:  pointer.Float64Ptr(1),
							WriteOperations: pointer.Float64Ptr(2),
						},
						"1:2": {
							ReadBytes:       pointer.Float64Ptr(50),
							WriteBytes:      pointer.Float64Ptr(5),
							ReadOperations:  pointer.Float64Ptr(5),
							WriteOperations: pointer.Float64Ptr(1),
						},
					},
				},
			},
		},
		{
			name: "Linux cgroup v2 metrics",
			containerdMetrics: &types.Metric{
				Data: linuxCgroupV2MetricsAny,
			},
			expectedContainerStats: &provider.ContainerStats{
				Timestamp: currentTime,
				CPU: &provider.ContainerCPUStats{
					Total:            pointer.Float64Ptr(10000),
					System:           pointer.Float64Ptr(6000),
					User:             pointer.Float64Ptr(4000),
					ThrottledPeriods: pointer.Float64Ptr(1),
					ThrottledTime:    pointer.Float64Ptr(1000),
				},
				Memory: &provider.ContainerMemStats{
					UsageTotal:   pointer.Float64Ptr(1000),
					KernelMemory: pointer.Float64Ptr(500),
					Limit:        pointer.Float64Ptr(2000),
					RSS:          pointer.Float64Ptr(100),
					Cache:        pointer.Float64Ptr(20),
					Swap:         pointer.Float64Ptr(10),
				},
				IO: &provider.ContainerIOStats{
					ReadBytes:       pointer.Float64Ptr(60),
					WriteBytes:      pointer.Float64Ptr(20),
					ReadOperations:  pointer.Float64Ptr(6),
					WriteOperations: pointer.Float64Ptr(3),
					Devices: map[string]provider.DeviceIOStats{
						"1:1": {
							ReadBytes:       pointer.Float64Ptr(10),
							WriteBytes:      pointer.Float64Ptr(15),
							ReadOperations:  pointer.Float64Ptr(1),
							WriteOperations: pointer.Float64Ptr(2),
						},
						"1:2": {
							ReadBytes:       pointer.Float64Ptr(50),
							WriteBytes:      pointer.Float64Ptr(5),
							ReadOperations:  pointer.Float64Ptr(5),
							WriteOperations: pointer.Float64Ptr(1),
						},
					},
				},
			},
		},
	}

	for _, test := range tests {
		t.Run(test.name, func(t *testing.T) {
			containerID := "1"

			// The container needs to exist in the workloadmeta store and have a
			// namespace.
			workloadmetaStore := workloadmetaTesting.NewStore()
			workloadmetaStore.Set(&workloadmeta.Container{
				EntityID: workloadmeta.EntityID{
					Kind: workloadmeta.KindContainer,
					ID:   containerID,
				},
				EntityMeta: workloadmeta.EntityMeta{
					Namespace: "test-namespace",
				},
			})

			collector := containerdCollector{
				client:            containerdClient(test.containerdMetrics),
				workloadmetaStore: workloadmetaStore,
			}

			// ID and cache TTL not relevant for these tests
			result, err := collector.GetContainerStats("", containerID, 10*time.Second)
			assert.NoError(t, err)

			result.CPU.Limit = nil         // Don't check this field. It's complex to calculate. Needs separate tests.
			result.Timestamp = currentTime // We have no control over it, so set it to avoid checking it.

			assert.Empty(t, cmp.Diff(test.expectedContainerStats, result))
		})
	}
}

func TestGetContainerNetworkStats_Containerd(t *testing.T) {
	linuxMetrics := v1.Metrics{
		Network: []*v1.NetworkStat{
			{
				Name:      "interface-1",
				RxBytes:   10,
				RxPackets: 1,
				TxBytes:   20,
				TxPackets: 2,
			},
			{
				Name:      "interface-2",
				RxBytes:   100,
				RxPackets: 10,
				TxBytes:   200,
				TxPackets: 20,
			},
		},
	}
	linuxMetricsAny, err := typeurl.MarshalAny(&linuxMetrics)
	assert.NoError(t, err)

	tests := []struct {
		name                 string
		containerdMetrics    *types.Metric
		interfaceMapping     map[string]string
		expectedNetworkStats *provider.ContainerNetworkStats
	}{
		{
			name: "Linux with no interface mapping",
			containerdMetrics: &types.Metric{
				Data: linuxMetricsAny,
			},
			expectedNetworkStats: &provider.ContainerNetworkStats{
				BytesSent:   pointer.Float64Ptr(220),
				BytesRcvd:   pointer.Float64Ptr(110),
				PacketsSent: pointer.Float64Ptr(22),
				PacketsRcvd: pointer.Float64Ptr(11),
				Interfaces: map[string]provider.InterfaceNetStats{
					"interface-1": {
						BytesSent:   pointer.Float64Ptr(20),
						BytesRcvd:   pointer.Float64Ptr(10),
						PacketsSent: pointer.Float64Ptr(2),
						PacketsRcvd: pointer.Float64Ptr(1),
					},
					"interface-2": {
						BytesSent:   pointer.Float64Ptr(200),
						BytesRcvd:   pointer.Float64Ptr(100),
						PacketsSent: pointer.Float64Ptr(20),
						PacketsRcvd: pointer.Float64Ptr(10),
					},
				},
			},
		},
	}

	for _, test := range tests {
		t.Run(test.name, func(t *testing.T) {
			containerID := "1"

			// The container needs to exist in the workloadmeta store and have a
			// namespace.
			workloadmetaStore := workloadmetaTesting.NewStore()
			workloadmetaStore.Set(&workloadmeta.Container{
				EntityID: workloadmeta.EntityID{
					Kind: workloadmeta.KindContainer,
					ID:   containerID,
				},
				EntityMeta: workloadmeta.EntityMeta{
					Namespace: "test-namespace",
				},
			})

			collector := containerdCollector{
				client:            containerdClient(test.containerdMetrics),
				workloadmetaStore: workloadmetaStore,
			}

			// ID and cache TTL not relevant for these tests
<<<<<<< HEAD
			result, err := collector.GetContainerNetworkStats("", containerID, 10*time.Second)
=======
			result, err := collector.GetContainerNetworkStats(containerID, 10*time.Second)
>>>>>>> 664e66ef
			result.Timestamp = time.Time{} // We have no control over it, so set it to avoid checking it.

			assert.NoError(t, err)
			assert.Empty(t, cmp.Diff(test.expectedNetworkStats, result))
		})
	}
}

func Test_fillStatsFromSpec(t *testing.T) {
	tests := []struct {
		name     string
		spec     *oci.Spec
		expected *provider.ContainerStats
	}{
		{
			name: "Test CFS Quota",
			spec: &oci.Spec{
				Linux: &specs.Linux{
					Resources: &specs.LinuxResources{
						CPU: &specs.LinuxCPU{
							Quota:  pointer.Int64Ptr(1000),
							Period: pointer.UInt64Ptr(10000),
						},
					},
				},
			},
			expected: &provider.ContainerStats{
				CPU: &provider.ContainerCPUStats{
					Limit: pointer.Float64Ptr(10),
				},
			},
		},
		{
			name: "Test CFS No Period",
			spec: &oci.Spec{
				Linux: &specs.Linux{
					Resources: &specs.LinuxResources{
						CPU: &specs.LinuxCPU{
							Quota: pointer.Int64Ptr(10000),
						},
					},
				},
			},
			expected: &provider.ContainerStats{
				CPU: &provider.ContainerCPUStats{
					Limit: pointer.Float64Ptr(10),
				},
			},
		},
		{
			name: "Test CPUSet",
			spec: &oci.Spec{
				Linux: &specs.Linux{
					Resources: &specs.LinuxResources{
						CPU: &specs.LinuxCPU{
							Cpus: "1-3,5",
						},
					},
				},
			},
			expected: &provider.ContainerStats{
				CPU: &provider.ContainerCPUStats{
					Limit: pointer.Float64Ptr(400),
				},
			},
		},
		{
			name: "Test no resources",
			spec: &oci.Spec{
				Linux: &specs.Linux{
					Resources: &specs.LinuxResources{},
				},
			},
			expected: &provider.ContainerStats{
				CPU: &provider.ContainerCPUStats{
					Limit: pointer.Float64Ptr(100 * float64(system.HostCPUCount())),
				},
			},
		},
	}
	for _, tt := range tests {
		t.Run(tt.name, func(t *testing.T) {
			outContainerStats := &provider.ContainerStats{
				CPU: &provider.ContainerCPUStats{},
			}

			fillStatsFromSpec(outContainerStats, tt.spec)
			assert.Empty(t, cmp.Diff(tt.expected, outContainerStats))
		})
	}
}<|MERGE_RESOLUTION|>--- conflicted
+++ resolved
@@ -363,11 +363,7 @@
 			}
 
 			// ID and cache TTL not relevant for these tests
-<<<<<<< HEAD
-			result, err := collector.GetContainerNetworkStats("", containerID, 10*time.Second)
-=======
 			result, err := collector.GetContainerNetworkStats(containerID, 10*time.Second)
->>>>>>> 664e66ef
 			result.Timestamp = time.Time{} // We have no control over it, so set it to avoid checking it.
 
 			assert.NoError(t, err)
