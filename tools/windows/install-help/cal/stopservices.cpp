--- conflicted
+++ resolved
@@ -659,11 +659,7 @@
         DWORD rbret = svcIt->second.destroy(hScManager);
         if (rbret != 0)
         {
-<<<<<<< HEAD
-            auto lastErrStr = GetErrorMessageStr(rbret);
-=======
             auto lastErrStr = GetErrorMessageStrW(rbret);
->>>>>>> d867d664
             WcaLog(LOGMSG_STANDARD, "Failed to uninstall service %S (%d)", lastErrStr.c_str(), rbret);
         }
     }
