cmake_minimum_required(VERSION 3.12)

set(PKGS
	"./init/..."
	"./six/..."
	"./aggregator/..."
	"./datadog_agent/..."
	"./util/..."
	"./uutil/..."
	"./common/..."
	"./tagger/..."
)

set(LIBS_PATH "${CMAKE_SOURCE_DIR}/six/:${CMAKE_SOURCE_DIR}/two/:${CMAKE_SOURCE_DIR}/three/")

if (NOT DISABLE_PYTHON2)
    add_custom_command(
        OUTPUT testPy2
<<<<<<< HEAD
        COMMAND ${CMAKE_COMMAND} -E env TESTING_TWO="" DYLD_LIBRARY_PATH=${LIBS_PATH} LD_LIBRARY_PATH=${LIBS_PATH} go test -v -count=1 -p=1 ${PKGS}
=======
        COMMAND ${CMAKE_COMMAND} -E env DYLD_LIBRARY_PATH=${LIBS_PATH} LD_LIBRARY_PATH=${LIBS_PATH} go test -tags "two" -count=1 -p=1 ${PKGS}
>>>>>>> 7234d997
    )
    list(APPEND TARGETS "testPy2")
endif()

if (NOT DISABLE_PYTHON3)
    add_custom_command(
        OUTPUT testPy3
<<<<<<< HEAD
        COMMAND ${CMAKE_COMMAND} -E env TESTING_THREE="" DYLD_LIBRARY_PATH=${LIBS_PATH} LD_LIBRARY_PATH=${LIBS_PATH} go test -v -count=1 -p=1 ${PKGS}
=======
        COMMAND ${CMAKE_COMMAND} -E env DYLD_LIBRARY_PATH=${LIBS_PATH} LD_LIBRARY_PATH=${LIBS_PATH} go test -tags "three" -count=1 -p=1 ${PKGS}
>>>>>>> 7234d997
    )
    list(APPEND TARGETS "testPy3")
endif()

add_custom_target(run DEPENDS ${TARGETS})<|MERGE_RESOLUTION|>--- conflicted
+++ resolved
@@ -16,11 +16,7 @@
 if (NOT DISABLE_PYTHON2)
     add_custom_command(
         OUTPUT testPy2
-<<<<<<< HEAD
-        COMMAND ${CMAKE_COMMAND} -E env TESTING_TWO="" DYLD_LIBRARY_PATH=${LIBS_PATH} LD_LIBRARY_PATH=${LIBS_PATH} go test -v -count=1 -p=1 ${PKGS}
-=======
         COMMAND ${CMAKE_COMMAND} -E env DYLD_LIBRARY_PATH=${LIBS_PATH} LD_LIBRARY_PATH=${LIBS_PATH} go test -tags "two" -count=1 -p=1 ${PKGS}
->>>>>>> 7234d997
     )
     list(APPEND TARGETS "testPy2")
 endif()
@@ -28,11 +24,7 @@
 if (NOT DISABLE_PYTHON3)
     add_custom_command(
         OUTPUT testPy3
-<<<<<<< HEAD
-        COMMAND ${CMAKE_COMMAND} -E env TESTING_THREE="" DYLD_LIBRARY_PATH=${LIBS_PATH} LD_LIBRARY_PATH=${LIBS_PATH} go test -v -count=1 -p=1 ${PKGS}
-=======
         COMMAND ${CMAKE_COMMAND} -E env DYLD_LIBRARY_PATH=${LIBS_PATH} LD_LIBRARY_PATH=${LIBS_PATH} go test -tags "three" -count=1 -p=1 ${PKGS}
->>>>>>> 7234d997
     )
     list(APPEND TARGETS "testPy3")
 endif()
