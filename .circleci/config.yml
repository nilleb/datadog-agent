--- conflicted
+++ resolved
@@ -15,13 +15,9 @@
 templates:
   job_template: &job_template
     docker:
-<<<<<<< HEAD
-      - image: datadog/datadog-agent-runner-circle:go1194
-=======
       # make sure https://github.com/DataDog/datadog-agent/pull/14665 is
       # merged/included in the next release
       - image: datadog/datadog-agent-runner-circle:go1189-with-java
->>>>>>> 78063063
         environment:
           USE_SYSTEM_LIBS: "1"
     working_directory: /go/src/github.com/DataDog/datadog-agent
