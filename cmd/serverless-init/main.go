--- conflicted
+++ resolved
@@ -24,7 +24,6 @@
 	"github.com/DataDog/datadog-agent/pkg/serverless/random"
 	"github.com/DataDog/datadog-agent/pkg/serverless/tags"
 	"github.com/DataDog/datadog-agent/pkg/serverless/trace"
-	tracelog "github.com/DataDog/datadog-agent/pkg/trace/log"
 	logger "github.com/DataDog/datadog-agent/pkg/util/log"
 )
 
@@ -43,32 +42,7 @@
 	}
 }
 
-<<<<<<< HEAD
 func setup() (cloudservice.CloudService, *log.Config, *trace.ServerlessTraceAgent, *metrics.ServerlessMetricAgent, logsAgent.ServerlessLogsAgent) {
-=======
-func setup() (cloudservice.CloudService, *log.Config, *trace.ServerlessTraceAgent, *metrics.ServerlessMetricAgent) {
-	// Set up our local logger. This is for serverless-init logging, not customer logging.
-	if err := config.SetupLogger(
-		loggerName,
-		"error", // will be re-set later with the value from the env var
-		"",      // logFile -> by setting this to an empty string, we don't write the logs to any file
-		"",      // syslog URI
-		false,   // syslog_rfc
-		true,    // log_to_console
-		false,   // log_format_json
-	); err != nil {
-		logger.Errorf("Unable to setup logger: %s", err)
-	}
-
-	if logLevel := os.Getenv(logLevelEnvVar); len(logLevel) > 0 {
-		if err := config.ChangeLogLevel(logLevel); err != nil {
-			logger.Errorf("Unable to change the log level: %s", err)
-		}
-	}
-
-	tracelog.SetLogger(corelogger{})
-
->>>>>>> 678ce5b3
 	// load proxy settings
 	setupProxy()
 
