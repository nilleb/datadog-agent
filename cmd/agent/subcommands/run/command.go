// Unless explicitly stated otherwise all files in this repository are licensed
// under the Apache License Version 2.0.
// This product includes software developed at Datadog (https://www.datadoghq.com/).
// Copyright 2016-present Datadog, Inc.

// Package run implements 'agent run' (and deprecated 'agent start').
package run

import (
	"context"
	"errors"
	_ "expvar" // Blank import used because this isn't directly used in this file
	"fmt"
	"net/http"
	_ "net/http/pprof" // Blank import used because this isn't directly used in this file
	"os"
	"os/signal"
	"runtime"
	"syscall"

	"github.com/spf13/cobra"
	"go.uber.org/fx"
	"gopkg.in/DataDog/dd-trace-go.v1/profiler"

	"github.com/DataDog/datadog-agent/cmd/agent/api"
	"github.com/DataDog/datadog-agent/cmd/agent/command"
	"github.com/DataDog/datadog-agent/cmd/agent/common"
	"github.com/DataDog/datadog-agent/cmd/agent/common/misconfig"
	"github.com/DataDog/datadog-agent/cmd/agent/common/path"
	"github.com/DataDog/datadog-agent/cmd/agent/common/signals"
	global "github.com/DataDog/datadog-agent/cmd/agent/dogstatsd"
	"github.com/DataDog/datadog-agent/cmd/agent/gui"
	"github.com/DataDog/datadog-agent/cmd/agent/subcommands/run/internal/clcrunnerapi"
	"github.com/DataDog/datadog-agent/cmd/manager"
	"github.com/DataDog/datadog-agent/comp/core"
	"github.com/DataDog/datadog-agent/comp/core/config"
	"github.com/DataDog/datadog-agent/comp/core/flare"
	"github.com/DataDog/datadog-agent/comp/core/log"
	"github.com/DataDog/datadog-agent/comp/core/sysprobeconfig"
	"github.com/DataDog/datadog-agent/comp/core/telemetry"
	"github.com/DataDog/datadog-agent/comp/dogstatsd"
	"github.com/DataDog/datadog-agent/comp/dogstatsd/replay"
	dogstatsdServer "github.com/DataDog/datadog-agent/comp/dogstatsd/server"
	dogstatsdDebug "github.com/DataDog/datadog-agent/comp/dogstatsd/serverDebug"
	"github.com/DataDog/datadog-agent/comp/forwarder"
	"github.com/DataDog/datadog-agent/comp/forwarder/defaultforwarder"
	pkgforwarder "github.com/DataDog/datadog-agent/comp/forwarder/defaultforwarder"
	"github.com/DataDog/datadog-agent/comp/logs"
	logsAgent "github.com/DataDog/datadog-agent/comp/logs/agent"
<<<<<<< HEAD
=======
	"github.com/DataDog/datadog-agent/comp/metadata"
	"github.com/DataDog/datadog-agent/comp/metadata/runner"
>>>>>>> 7cd5280a
	"github.com/DataDog/datadog-agent/comp/remote-config/rcclient"
	"github.com/DataDog/datadog-agent/pkg/aggregator"
	"github.com/DataDog/datadog-agent/pkg/api/healthprobe"
	"github.com/DataDog/datadog-agent/pkg/cloudfoundry/containertagger"
	"github.com/DataDog/datadog-agent/pkg/collector"
	"github.com/DataDog/datadog-agent/pkg/collector/corechecks/embed/jmx"
	pkgconfig "github.com/DataDog/datadog-agent/pkg/config"
	"github.com/DataDog/datadog-agent/pkg/config/remote/data"
	remoteconfig "github.com/DataDog/datadog-agent/pkg/config/remote/service"
	adScheduler "github.com/DataDog/datadog-agent/pkg/logs/schedulers/ad"
<<<<<<< HEAD
	"github.com/DataDog/datadog-agent/pkg/metadata"
=======
	pkgMetadata "github.com/DataDog/datadog-agent/pkg/metadata"
>>>>>>> 7cd5280a
	"github.com/DataDog/datadog-agent/pkg/metadata/host"
	"github.com/DataDog/datadog-agent/pkg/metadata/inventories"
	"github.com/DataDog/datadog-agent/pkg/netflow"
	"github.com/DataDog/datadog-agent/pkg/otlp"
	"github.com/DataDog/datadog-agent/pkg/pidfile"
	"github.com/DataDog/datadog-agent/pkg/serializer"
	"github.com/DataDog/datadog-agent/pkg/snmp/traps"
	"github.com/DataDog/datadog-agent/pkg/status/health"
	pkgTelemetry "github.com/DataDog/datadog-agent/pkg/telemetry"
	"github.com/DataDog/datadog-agent/pkg/util"
	"github.com/DataDog/datadog-agent/pkg/util/cloudproviders"
	"github.com/DataDog/datadog-agent/pkg/util/flavor"
	"github.com/DataDog/datadog-agent/pkg/util/fxutil"
	"github.com/DataDog/datadog-agent/pkg/util/hostname"
	pkglog "github.com/DataDog/datadog-agent/pkg/util/log"
	"github.com/DataDog/datadog-agent/pkg/version"

	// runtime init routines
	ddruntime "github.com/DataDog/datadog-agent/pkg/runtime"

	// register core checks
	_ "github.com/DataDog/datadog-agent/pkg/collector/corechecks/cluster/helm"
	_ "github.com/DataDog/datadog-agent/pkg/collector/corechecks/cluster/ksm"
	_ "github.com/DataDog/datadog-agent/pkg/collector/corechecks/cluster/kubernetesapiserver"
	_ "github.com/DataDog/datadog-agent/pkg/collector/corechecks/cluster/orchestrator"
	_ "github.com/DataDog/datadog-agent/pkg/collector/corechecks/containerimage"
	_ "github.com/DataDog/datadog-agent/pkg/collector/corechecks/containerlifecycle"
	_ "github.com/DataDog/datadog-agent/pkg/collector/corechecks/containers/containerd"
	_ "github.com/DataDog/datadog-agent/pkg/collector/corechecks/containers/cri"
	_ "github.com/DataDog/datadog-agent/pkg/collector/corechecks/containers/docker"
	_ "github.com/DataDog/datadog-agent/pkg/collector/corechecks/containers/generic"
	_ "github.com/DataDog/datadog-agent/pkg/collector/corechecks/containers/kubelet"
	_ "github.com/DataDog/datadog-agent/pkg/collector/corechecks/ebpf"
	_ "github.com/DataDog/datadog-agent/pkg/collector/corechecks/embed"
	_ "github.com/DataDog/datadog-agent/pkg/collector/corechecks/net"
	_ "github.com/DataDog/datadog-agent/pkg/collector/corechecks/nvidia/jetson"
	_ "github.com/DataDog/datadog-agent/pkg/collector/corechecks/oracle-dbm"
	_ "github.com/DataDog/datadog-agent/pkg/collector/corechecks/sbom"
	_ "github.com/DataDog/datadog-agent/pkg/collector/corechecks/snmp"
	_ "github.com/DataDog/datadog-agent/pkg/collector/corechecks/system/cpu"
	_ "github.com/DataDog/datadog-agent/pkg/collector/corechecks/system/disk"
	_ "github.com/DataDog/datadog-agent/pkg/collector/corechecks/system/filehandles"
	_ "github.com/DataDog/datadog-agent/pkg/collector/corechecks/system/memory"
	_ "github.com/DataDog/datadog-agent/pkg/collector/corechecks/system/uptime"
	_ "github.com/DataDog/datadog-agent/pkg/collector/corechecks/system/winkmem"
	_ "github.com/DataDog/datadog-agent/pkg/collector/corechecks/system/winproc"
	_ "github.com/DataDog/datadog-agent/pkg/collector/corechecks/systemd"

	// register metadata providers
	_ "github.com/DataDog/datadog-agent/pkg/collector/metadata"
)

// demux is shared between StartAgent and StopAgent.
var demux *aggregator.AgentDemultiplexer

type cliParams struct {
	*command.GlobalParams

	// pidfilePath contains the value of the --pidfile flag.
	pidfilePath string
}

// Commands returns a slice of subcommands for the 'agent' command.
func Commands(globalParams *command.GlobalParams) []*cobra.Command {
	cliParams := &cliParams{
		GlobalParams: globalParams,
	}
	runE := func(*cobra.Command, []string) error {
		// TODO: once the agent is represented as a component, and not a function (run),
		// this will use `fxutil.Run` instead of `fxutil.OneShot`.
		return fxutil.OneShot(run,
			fx.Supply(cliParams),
			fx.Supply(core.BundleParams{
				ConfigParams:         config.NewAgentParamsWithSecrets(globalParams.ConfFilePath),
				SysprobeConfigParams: sysprobeconfig.NewParams(sysprobeconfig.WithSysProbeConfFilePath(globalParams.SysProbeConfFilePath)),
				LogParams:            log.LogForDaemon(command.LoggerName, "log_file", path.DefaultLogFile),
			}),
			getSharedFxOption(),
		)
	}

	runCmd := &cobra.Command{
		Use:   "run",
		Short: "Run the Agent",
		Long:  `Runs the agent in the foreground`,
		RunE:  runE,
	}
	runCmd.Flags().StringVarP(&cliParams.pidfilePath, "pidfile", "p", "", "path to the pidfile")

	startCmd := &cobra.Command{
		Use:        "start",
		Deprecated: "Use \"run\" instead to start the Agent",
		RunE:       runE,
	}
	startCmd.Flags().StringVarP(&cliParams.pidfilePath, "pidfile", "p", "", "path to the pidfile")

	return []*cobra.Command{startCmd, runCmd}
}

// run starts the main loop.
//
// This is exported because it also used from the deprecated `agent start` command.
func run(log log.Component,
	config config.Component,
	flare flare.Component,
	telemetry telemetry.Component,
	sysprobeconfig sysprobeconfig.Component,
	server dogstatsdServer.Component,
	capture replay.Component,
	serverDebug dogstatsdDebug.Component,
	forwarder defaultforwarder.Component,
	rcclient rcclient.Component,
	metadataRunner runner.Component,
	demux *aggregator.AgentDemultiplexer,
	sharedSerializer serializer.MetricSerializer,
	cliParams *cliParams,
<<<<<<< HEAD
	logsAgent logsAgent.Component,
=======
	logsAgent util.Optional[logsAgent.Component],
>>>>>>> 7cd5280a
) error {
	defer func() {
		stopAgent(cliParams, server)
	}()

	// prepare go runtime
	ddruntime.SetMaxProcs()

	// Setup a channel to catch OS signals
	signalCh := make(chan os.Signal, 1)
	signal.Notify(signalCh, os.Interrupt, syscall.SIGTERM)

	// Make a channel to exit the function
	stopCh := make(chan error)

	go func() {
		// Set up the signals async so we can Start the agent
		select {
		case <-signals.Stopper:
			log.Info("Received stop command, shutting down...")
			stopCh <- nil
		case <-signals.ErrorStopper:
			_ = log.Critical("The Agent has encountered an error, shutting down...")
			stopCh <- fmt.Errorf("shutting down because of an error")
		case sig := <-signalCh:
			log.Infof("Received signal '%s', shutting down...", sig)
			stopCh <- nil
		}
	}()

	// By default systemd redirects the stdout to journald. When journald is stopped or crashes we receive a SIGPIPE signal.
	// Go ignores SIGPIPE signals unless it is when stdout or stdout is closed, in this case the agent is stopped.
	// We never want the agent to stop upon receiving SIGPIPE, so we intercept the SIGPIPE signals and just discard them.
	sigpipeCh := make(chan os.Signal, 1)
	signal.Notify(sigpipeCh, syscall.SIGPIPE)
	go func() {
		for range sigpipeCh {
			// do nothing
		}
	}()

<<<<<<< HEAD
	if err := startAgent(cliParams, log, flare, telemetry, sysprobeconfig, server, capture, serverDebug, rcclient, forwarder, logsAgent); err != nil {
=======
	if err := startAgent(cliParams, log, flare, telemetry, sysprobeconfig, server, capture, serverDebug, rcclient, logsAgent, forwarder, sharedSerializer); err != nil {
>>>>>>> 7cd5280a
		return err
	}

	select {
	case err := <-stopCh:
		return err
	}
}

// StartAgentWithDefaults is a temporary way for other packages to use startAgent.
func StartAgentWithDefaults() (dogstatsdServer.Component, error) {
	var dsdServer dogstatsdServer.Component
	// run startAgent in an app, so that the log and config components get initialized
	err := fxutil.OneShot(func(log log.Component,
		config config.Component,
		flare flare.Component,
		telemetry telemetry.Component,
		sysprobeconfig sysprobeconfig.Component,
		server dogstatsdServer.Component,
		serverDebug dogstatsdDebug.Component,
		capture replay.Component,
		rcclient rcclient.Component,
		forwarder defaultforwarder.Component,
<<<<<<< HEAD
		logsAgent logsAgent.Component,
	) error {
		dsdServer = server

		return startAgent(&cliParams{GlobalParams: &command.GlobalParams{}}, log, flare, telemetry, sysprobeconfig, server, capture, serverDebug, rcclient, forwarder, logsAgent)
=======
		logsAgent util.Optional[logsAgent.Component],
		metadataRunner runner.Component,
		sharedSerializer serializer.MetricSerializer,
	) error {
		dsdServer = server

		return startAgent(&cliParams{GlobalParams: &command.GlobalParams{}}, log, flare, telemetry, sysprobeconfig, server, capture, serverDebug, rcclient, logsAgent, forwarder, sharedSerializer)
>>>>>>> 7cd5280a
	},
		// no config file path specification in this situation
		fx.Supply(core.BundleParams{
			ConfigParams:         config.NewAgentParamsWithSecrets(""),
			SysprobeConfigParams: sysprobeconfig.NewParams(),
			LogParams:            log.LogForDaemon(command.LoggerName, "log_file", path.DefaultLogFile),
		}),
		getSharedFxOption(),
	)

	if err != nil {
		return nil, err
	}
	return dsdServer, nil
}

func getSharedFxOption() fx.Option {
	return fx.Options(
		fx.Supply(flare.NewParams(
			path.GetDistPath(),
			path.PyChecksPath,
			path.DefaultLogFile,
			path.DefaultJmxLogFile,
			path.DefaultDogstatsDLogFile,
		)),
		flare.Module,
		core.Bundle,
		fx.Supply(dogstatsdServer.Params{
			Serverless: false,
		}),
		forwarder.Bundle,
		fx.Provide(func(config config.Component, log log.Component) defaultforwarder.Params {
			params := defaultforwarder.NewParams(config, log)
			// Enable core agent specific features like persistence-to-disk
			params.Options.EnabledFeatures = pkgforwarder.SetFeature(params.Options.EnabledFeatures, pkgforwarder.CoreFeatures)
			return params
		}),
		dogstatsd.Bundle,
		rcclient.Module,
		logs.Bundle,
<<<<<<< HEAD
=======
		metadata.Bundle,
		// injecting the aggregator demultiplexer to FX until we migrate it to a proper component. This allows
		// other already migrated components to request it.
		fx.Provide(func(config config.Component, log log.Component, sharedForwarder defaultforwarder.Component) (*aggregator.AgentDemultiplexer, error) {
			opts := aggregator.DefaultAgentDemultiplexerOptions()
			opts.EnableNoAggregationPipeline = config.GetBool("dogstatsd_no_aggregation_pipeline")
			opts.UseDogstatsdContextLimiter = true
			opts.DogstatsdMaxMetricsTags = config.GetInt("dogstatsd_max_metrics_tags")
			hostnameDetected, err := hostname.Get(context.TODO())
			if err != nil {
				return nil, log.Errorf("Error while getting hostname, exiting: %v", err)
			}
			// demux is currently a global used by start/stop. It will need to be migrated at some point
			demux = aggregator.InitAndStartAgentDemultiplexer(log, sharedForwarder, opts, hostnameDetected)
			return demux, nil
		}),
		// injecting the shared Serializer to FX until we migrate it to a prpoper component. This allows other
		// already migrated components to request it.
		fx.Provide(func(demux *aggregator.AgentDemultiplexer) serializer.MetricSerializer {
			return demux.Serializer()
		}),
>>>>>>> 7cd5280a
	)
}

// startAgent Initializes the agent process
func startAgent(
	cliParams *cliParams,
	log log.Component,
	flare flare.Component,
	telemetry telemetry.Component,
	sysprobeconfig sysprobeconfig.Component,
	server dogstatsdServer.Component,
	capture replay.Component,
	serverDebug dogstatsdDebug.Component,
	rcclient rcclient.Component,
<<<<<<< HEAD
	sharedForwarder defaultforwarder.Component,
	logsAgent logsAgent.Component,
=======
	logsAgent util.Optional[logsAgent.Component],
	sharedForwarder defaultforwarder.Component,
	sharedSerializer serializer.MetricSerializer,
>>>>>>> 7cd5280a
) error {

	var err error

	// Main context passed to components
	common.MainCtx, common.MainCtxCancel = context.WithCancel(context.Background())

	// Setup logger
	syslogURI := pkgconfig.GetSyslogURI()
	jmxLogFile := pkgconfig.Datadog.GetString("jmx_log_file")
	if jmxLogFile == "" {
		jmxLogFile = path.DefaultJmxLogFile
	}

	if pkgconfig.Datadog.GetBool("disable_file_logging") {
		// this will prevent any logging on file
		jmxLogFile = ""
	}

	// Setup JMX logger
	jmxLoggerSetupErr := pkgconfig.SetupJMXLogger(
		jmxLogFile,
		syslogURI,
		pkgconfig.Datadog.GetBool("syslog_rfc"),
		pkgconfig.Datadog.GetBool("log_to_console"),
		pkgconfig.Datadog.GetBool("log_format_json"),
	)

	if jmxLoggerSetupErr != nil {
		return fmt.Errorf("Error while setting up logging, exiting: %v", jmxLoggerSetupErr)
	}

	if flavor.GetFlavor() == flavor.IotAgent {
		log.Infof("Starting Datadog IoT Agent v%v", version.AgentVersion)
	} else {
		log.Infof("Starting Datadog Agent v%v", version.AgentVersion)
	}

	if err := util.SetupCoreDump(pkgconfig.Datadog); err != nil {
		log.Warnf("Can't setup core dumps: %v, core dumps might not be available after a crash", err)
	}

	if v := pkgconfig.Datadog.GetBool("internal_profiling.capture_all_allocations"); v {
		runtime.MemProfileRate = 1
		log.Infof("MemProfileRate set to 1, capturing every single memory allocation!")
	}

	// init settings that can be changed at runtime
	if err := initRuntimeSettings(serverDebug); err != nil {
		log.Warnf("Can't initiliaze the runtime settings: %v", err)
	}

	// Setup Internal Profiling
	common.SetupInternalProfiling(pkgconfig.Datadog, "")

	// Setup expvar server
	telemetryHandler := telemetry.Handler()

	expvarPort := pkgconfig.Datadog.GetString("expvar_port")
	http.Handle("/telemetry", telemetryHandler)
	go func() {
		common.ExpvarServer = &http.Server{
			Addr:    fmt.Sprintf("127.0.0.1:%s", expvarPort),
			Handler: http.DefaultServeMux,
		}
		if err := common.ExpvarServer.ListenAndServe(); err != nil && !errors.Is(err, http.ErrServerClosed) {
			log.Errorf("Error creating expvar server on %v: %v", common.ExpvarServer.Addr, err)
		}
	}()

	// Setup healthcheck port
	healthPort := pkgconfig.Datadog.GetInt("health_port")
	if healthPort > 0 {
		err := healthprobe.Serve(common.MainCtx, healthPort)
		if err != nil {
			return log.Errorf("Error starting health port, exiting: %v", err)
		}
		log.Debugf("Health check listening on port %d", healthPort)
	}

	if cliParams.pidfilePath != "" {
		err = pidfile.WritePID(cliParams.pidfilePath)
		if err != nil {
			return log.Errorf("Error while writing PID file, exiting: %v", err)
		}
		log.Infof("pid '%d' written to pid file '%s'", os.Getpid(), cliParams.pidfilePath)
	}

	err = manager.ConfigureAutoExit(common.MainCtx, pkgconfig.Datadog)
	if err != nil {
		return log.Errorf("Unable to configure auto-exit, err: %v", err)
	}

	hostnameDetected, err := hostname.Get(context.TODO())
	if err != nil {
		return log.Errorf("Error while getting hostname, exiting: %v", err)
	}
	log.Infof("Hostname is: %s", hostnameDetected)

	// HACK: init host metadata module (CPU) early to avoid any
	//       COM threading model conflict with the python checks
	err = host.InitHostMetadata()
	if err != nil {
		log.Errorf("Unable to initialize host metadata: %v", err)
	}

	// start remote configuration management
	var configService *remoteconfig.Service
	if pkgconfig.IsRemoteConfigEnabled(pkgconfig.Datadog) {
		configService, err = remoteconfig.NewService()
		if err != nil {
			log.Errorf("Failed to initialize config management service: %s", err)
		} else if err := configService.Start(context.Background()); err != nil {
			log.Errorf("Failed to start config management service: %s", err)
		}

		if err := rcclient.Listen("core-agent", []data.Product{data.ProductAgentTask, data.ProductAgentConfig}); err != nil {
			pkglog.Errorf("Failed to start the RC client component: %s", err)
		}
	}

	// create and setup the Autoconfig instance
	common.LoadComponents(common.MainCtx, pkgconfig.Datadog.GetString("confd_path"))
<<<<<<< HEAD
	logsAgent.AddScheduler(adScheduler.New(common.AC))
=======
	if logsAgent, ok := logsAgent.Get(); ok {
		// TODO: (components) - once adScheduler is a component, inject it into the logs agent.
		logsAgent.AddScheduler(adScheduler.New(common.AC))
	}
>>>>>>> 7cd5280a

	// start the cloudfoundry container tagger
	if pkgconfig.IsFeaturePresent(pkgconfig.CloudFoundry) && !pkgconfig.Datadog.GetBool("cloud_foundry_buildpack") {
		containerTagger, err := containertagger.NewContainerTagger()
		if err != nil {
			log.Errorf("Failed to create Cloud Foundry container tagger: %v", err)
		} else {
			containerTagger.Start(common.MainCtx)
		}
	}

	// start the cmd HTTP server
	if err = api.StartServer(configService, flare, server, capture, serverDebug, logsAgent); err != nil {
		return log.Errorf("Error while starting api server, exiting: %v", err)
	}

	// start clc runner server
	// only start when the cluster agent is enabled and a cluster check runner host is enabled
	if pkgconfig.Datadog.GetBool("cluster_agent.enabled") && pkgconfig.Datadog.GetBool("clc_runner_enabled") {
		if err = clcrunnerapi.StartCLCRunnerServer(map[string]http.Handler{
			"/telemetry": telemetryHandler,
		}); err != nil {
			return log.Errorf("Error while starting clc runner api server, exiting: %v", err)
		}
	}

	// start the GUI server
	guiPort := pkgconfig.Datadog.GetString("GUI_port")
	if guiPort == "-1" {
		log.Infof("GUI server port -1 specified: not starting the GUI.")
	} else if err = gui.StartGUIServer(guiPort, flare); err != nil {
		log.Errorf("Error while starting GUI: %v", err)
	}

	// Setup stats telemetry handler
	if sender, err := demux.GetDefaultSender(); err == nil {
		// TODO: to be removed when default telemetry is enabled.
		pkgTelemetry.RegisterStatsSender(sender)
	}

	// Start SNMP trap server
	if traps.IsEnabled() {
		err = traps.StartServer(hostnameDetected, demux)
		if err != nil {
			log.Errorf("Failed to start snmp-traps server: %s", err)
		}
	}

	// Detect Cloud Provider
	go cloudproviders.DetectCloudProvider(context.Background())

	// Append version and timestamp to version history log file if this Agent is different than the last run version
	util.LogVersionHistory()

	// Set up check collector
	common.AC.AddScheduler("check", collector.InitCheckScheduler(common.Coll), true)
	common.Coll.Start()

	demux.AddAgentStartupTelemetry(version.AgentVersion)

	// start dogstatsd
	if pkgconfig.Datadog.GetBool("use_dogstatsd") {
		global.DSD = server
		err := server.Start(demux)
		if err != nil {
			log.Errorf("Could not start dogstatsd: %s", err)
		} else {
			log.Debugf("dogstatsd started")
		}
	}

<<<<<<< HEAD
=======
	// Start OTLP intake
	otlpEnabled := otlp.IsEnabled(pkgconfig.Datadog)
	inventories.SetAgentMetadata(inventories.AgentOTLPEnabled, otlpEnabled)
	if logsAgent, ok := logsAgent.Get(); otlpEnabled && ok {
		var err error
		common.OTLP, err = otlp.BuildAndStart(common.MainCtx, pkgconfig.Datadog, sharedSerializer, logsAgent.GetPipelineProvider().NextPipelineChan())
		if err != nil {
			log.Errorf("Could not start OTLP: %s", err)
		} else {
			log.Debug("OTLP pipeline started")
		}
	}

>>>>>>> 7cd5280a
	// Start NetFlow server
	// This must happen after LoadComponents is set up (via common.LoadComponents).
	// netflow.StartServer uses AgentDemultiplexer, that uses ContextResolver, that uses the tagger (initialized by LoadComponents)
	if netflow.IsEnabled() {
		if err = netflow.StartServer(demux); err != nil {
			log.Errorf("Failed to start NetFlow server: %s", err)
		}
	}

	// load and run all configs in AD
	common.AC.LoadAndRun(common.MainCtx)

	// check for common misconfigurations and report them to log
	misconfig.ToLog(misconfig.CoreAgent)

	// setup the metadata collector
	common.MetadataScheduler = pkgMetadata.NewScheduler(demux)
	if err := pkgMetadata.SetupMetadataCollection(common.MetadataScheduler, pkgMetadata.AllDefaultCollectors); err != nil {
		return err
	}

	if err := pkgMetadata.SetupInventories(common.MetadataScheduler, common.Coll); err != nil {
		return err
	}

	// start dependent services
	go startDependentServices()

	return nil
}

// StopAgentWithDefaults is a temporary way for other packages to use stopAgent.
func StopAgentWithDefaults(server dogstatsdServer.Component) {
	stopAgent(&cliParams{GlobalParams: &command.GlobalParams{}}, server)
}

// stopAgent Tears down the agent process
func stopAgent(cliParams *cliParams, server dogstatsdServer.Component) {
	// retrieve the agent health before stopping the components
	// GetReadyNonBlocking has a 100ms timeout to avoid blocking
	health, err := health.GetReadyNonBlocking()
	if err != nil {
		pkglog.Warnf("Agent health unknown: %s", err)
	} else if len(health.Unhealthy) > 0 {
		pkglog.Warnf("Some components were unhealthy: %v", health.Unhealthy)
	}

	if common.ExpvarServer != nil {
		if err := common.ExpvarServer.Shutdown(context.Background()); err != nil {
			pkglog.Errorf("Error shutting down expvar server: %v", err)
		}
	}
	server.Stop()
	if common.OTLP != nil {
		common.OTLP.Stop()
	}
	if common.AC != nil {
		common.AC.Stop()
	}
	if common.MetadataScheduler != nil {
		common.MetadataScheduler.Stop()
	}
	traps.StopServer()
	netflow.StopServer()
	api.StopServer()
	clcrunnerapi.StopCLCRunnerServer()
	jmx.StopJmxfetch()

	if demux != nil {
		demux.Stop(true)
	}

	gui.StopGUIServer()
	profiler.Stop()

	os.Remove(cliParams.pidfilePath)

	// gracefully shut down any component
	common.MainCtxCancel()

	pkglog.Info("See ya!")
	pkglog.Flush()
}<|MERGE_RESOLUTION|>--- conflicted
+++ resolved
@@ -47,11 +47,8 @@
 	pkgforwarder "github.com/DataDog/datadog-agent/comp/forwarder/defaultforwarder"
 	"github.com/DataDog/datadog-agent/comp/logs"
 	logsAgent "github.com/DataDog/datadog-agent/comp/logs/agent"
-<<<<<<< HEAD
-=======
 	"github.com/DataDog/datadog-agent/comp/metadata"
 	"github.com/DataDog/datadog-agent/comp/metadata/runner"
->>>>>>> 7cd5280a
 	"github.com/DataDog/datadog-agent/comp/remote-config/rcclient"
 	"github.com/DataDog/datadog-agent/pkg/aggregator"
 	"github.com/DataDog/datadog-agent/pkg/api/healthprobe"
@@ -62,11 +59,7 @@
 	"github.com/DataDog/datadog-agent/pkg/config/remote/data"
 	remoteconfig "github.com/DataDog/datadog-agent/pkg/config/remote/service"
 	adScheduler "github.com/DataDog/datadog-agent/pkg/logs/schedulers/ad"
-<<<<<<< HEAD
-	"github.com/DataDog/datadog-agent/pkg/metadata"
-=======
 	pkgMetadata "github.com/DataDog/datadog-agent/pkg/metadata"
->>>>>>> 7cd5280a
 	"github.com/DataDog/datadog-agent/pkg/metadata/host"
 	"github.com/DataDog/datadog-agent/pkg/metadata/inventories"
 	"github.com/DataDog/datadog-agent/pkg/netflow"
@@ -183,11 +176,7 @@
 	demux *aggregator.AgentDemultiplexer,
 	sharedSerializer serializer.MetricSerializer,
 	cliParams *cliParams,
-<<<<<<< HEAD
-	logsAgent logsAgent.Component,
-=======
 	logsAgent util.Optional[logsAgent.Component],
->>>>>>> 7cd5280a
 ) error {
 	defer func() {
 		stopAgent(cliParams, server)
@@ -229,11 +218,7 @@
 		}
 	}()
 
-<<<<<<< HEAD
-	if err := startAgent(cliParams, log, flare, telemetry, sysprobeconfig, server, capture, serverDebug, rcclient, forwarder, logsAgent); err != nil {
-=======
 	if err := startAgent(cliParams, log, flare, telemetry, sysprobeconfig, server, capture, serverDebug, rcclient, logsAgent, forwarder, sharedSerializer); err != nil {
->>>>>>> 7cd5280a
 		return err
 	}
 
@@ -257,13 +242,6 @@
 		capture replay.Component,
 		rcclient rcclient.Component,
 		forwarder defaultforwarder.Component,
-<<<<<<< HEAD
-		logsAgent logsAgent.Component,
-	) error {
-		dsdServer = server
-
-		return startAgent(&cliParams{GlobalParams: &command.GlobalParams{}}, log, flare, telemetry, sysprobeconfig, server, capture, serverDebug, rcclient, forwarder, logsAgent)
-=======
 		logsAgent util.Optional[logsAgent.Component],
 		metadataRunner runner.Component,
 		sharedSerializer serializer.MetricSerializer,
@@ -271,7 +249,6 @@
 		dsdServer = server
 
 		return startAgent(&cliParams{GlobalParams: &command.GlobalParams{}}, log, flare, telemetry, sysprobeconfig, server, capture, serverDebug, rcclient, logsAgent, forwarder, sharedSerializer)
->>>>>>> 7cd5280a
 	},
 		// no config file path specification in this situation
 		fx.Supply(core.BundleParams{
@@ -312,8 +289,6 @@
 		dogstatsd.Bundle,
 		rcclient.Module,
 		logs.Bundle,
-<<<<<<< HEAD
-=======
 		metadata.Bundle,
 		// injecting the aggregator demultiplexer to FX until we migrate it to a proper component. This allows
 		// other already migrated components to request it.
@@ -335,7 +310,6 @@
 		fx.Provide(func(demux *aggregator.AgentDemultiplexer) serializer.MetricSerializer {
 			return demux.Serializer()
 		}),
->>>>>>> 7cd5280a
 	)
 }
 
@@ -350,14 +324,9 @@
 	capture replay.Component,
 	serverDebug dogstatsdDebug.Component,
 	rcclient rcclient.Component,
-<<<<<<< HEAD
-	sharedForwarder defaultforwarder.Component,
-	logsAgent logsAgent.Component,
-=======
 	logsAgent util.Optional[logsAgent.Component],
 	sharedForwarder defaultforwarder.Component,
 	sharedSerializer serializer.MetricSerializer,
->>>>>>> 7cd5280a
 ) error {
 
 	var err error
@@ -481,14 +450,10 @@
 
 	// create and setup the Autoconfig instance
 	common.LoadComponents(common.MainCtx, pkgconfig.Datadog.GetString("confd_path"))
-<<<<<<< HEAD
-	logsAgent.AddScheduler(adScheduler.New(common.AC))
-=======
 	if logsAgent, ok := logsAgent.Get(); ok {
 		// TODO: (components) - once adScheduler is a component, inject it into the logs agent.
 		logsAgent.AddScheduler(adScheduler.New(common.AC))
 	}
->>>>>>> 7cd5280a
 
 	// start the cloudfoundry container tagger
 	if pkgconfig.IsFeaturePresent(pkgconfig.CloudFoundry) && !pkgconfig.Datadog.GetBool("cloud_foundry_buildpack") {
@@ -560,8 +525,6 @@
 		}
 	}
 
-<<<<<<< HEAD
-=======
 	// Start OTLP intake
 	otlpEnabled := otlp.IsEnabled(pkgconfig.Datadog)
 	inventories.SetAgentMetadata(inventories.AgentOTLPEnabled, otlpEnabled)
@@ -575,7 +538,6 @@
 		}
 	}
 
->>>>>>> 7cd5280a
 	// Start NetFlow server
 	// This must happen after LoadComponents is set up (via common.LoadComponents).
 	// netflow.StartServer uses AgentDemultiplexer, that uses ContextResolver, that uses the tagger (initialized by LoadComponents)
