import contextlib
import glob
import json
import os
import platform
import re
import shutil
import string
import sys
import tarfile
import tempfile
from pathlib import Path
from subprocess import check_output

from invoke import task
from invoke.exceptions import Exit

from .build_tags import UNIT_TEST_TAGS, get_default_build_tags
from .libs.common.color import color_message
from .libs.ninja_syntax import NinjaWriter
from .test import environ
from .utils import REPO_PATH, bin_name, get_build_flags, get_version_numeric_only

BIN_DIR = os.path.join(".", "bin", "system-probe")
BIN_PATH = os.path.join(BIN_DIR, bin_name("system-probe"))

BPF_TAG = "linux_bpf"
BUNDLE_TAG = "ebpf_bindata"
NPM_TAG = "npm"
SBOM_TAG = "trivy"

KITCHEN_DIR = os.getenv('DD_AGENT_TESTING_DIR') or os.path.normpath(os.path.join(os.getcwd(), "test", "kitchen"))
KITCHEN_ARTIFACT_DIR = os.path.join(KITCHEN_DIR, "site-cookbooks", "dd-system-probe-check", "files", "default", "tests")
TEST_PACKAGES_LIST = ["./pkg/ebpf/...", "./pkg/network/...", "./pkg/collector/corechecks/ebpf/..."]
TEST_PACKAGES = " ".join(TEST_PACKAGES_LIST)
CWS_PREBUILT_MINIMUM_KERNEL_VERSION = [5, 8, 0]
EMBEDDED_SHARE_DIR = os.path.join("/opt", "datadog-agent", "embedded", "share", "system-probe", "ebpf")
EMBEDDED_SHARE_JAVA_DIR = os.path.join("/opt", "datadog-agent", "embedded", "share", "system-probe", "java")

is_windows = sys.platform == "win32"

arch_mapping = {
    "amd64": "x64",
    "x86_64": "x64",
    "x64": "x64",
    "i386": "x86",
    "i686": "x86",
    "aarch64": "arm64",  # linux
    "arm64": "arm64",  # darwin
}
CURRENT_ARCH = arch_mapping.get(platform.machine(), "x64")
CLANG_VERSION_RUNTIME = "12.0.1"
CLANG_VERSION_SYSTEM_PREFIX = "12.0"


def ninja_define_windows_resources(ctx, nw, major_version):
    maj_ver, min_ver, patch_ver = get_version_numeric_only(ctx, major_version=major_version).split(".")
    nw.variable("maj_ver", maj_ver)
    nw.variable("min_ver", min_ver)
    nw.variable("patch_ver", patch_ver)
    nw.variable("windrestarget", "pe-x86-64")
    nw.rule(name="windmc", command="windmc --target $windrestarget -r $rcdir $in")
    nw.rule(
        name="windres",
        command="windres --define MAJ_VER=$maj_ver --define MIN_VER=$min_ver --define PATCH_VER=$patch_ver "
        + "-i $in --target $windrestarget -O coff -o $out",
    )


def ninja_define_ebpf_compiler(nw, strip_object_files=False, kernel_release=None, with_unit_test=False):
    nw.variable("target", "-emit-llvm")
    nw.variable("ebpfflags", get_ebpf_build_flags(with_unit_test))
    nw.variable("kheaders", get_kernel_headers_flags(kernel_release))

    nw.rule(
        name="ebpfclang",
        command="clang -MD -MF $out.d $target $ebpfflags $kheaders $flags -c $in -o $out",
        depfile="$out.d",
    )
    strip = "&& llvm-strip -g $out" if strip_object_files else ""
    nw.rule(
        name="llc",
        command=f"llc -march=bpf -filetype=obj -o $out $in {strip}",
    )


def ninja_define_co_re_compiler(nw):
    nw.variable("ebpfcoreflags", get_co_re_build_flags())

    nw.rule(
        name="ebpfcoreclang",
        command="clang -MD -MF $out.d -target bpf $ebpfcoreflags $flags -c $in -o $out",
        depfile="$out.d",
    )


def ninja_define_exe_compiler(nw):
    nw.rule(
        name="execlang",
        command="clang -MD -MF $out.d $exeflags $in -o $out $exelibs",
        depfile="$out.d",
    )


def ninja_ebpf_program(nw, infile, outfile, variables=None):
    outdir, basefile = os.path.split(outfile)
    basename = os.path.basename(os.path.splitext(basefile)[0])
    out_base = f"{outdir}/{basename}"
    nw.build(
        inputs=[infile],
        outputs=[f"{out_base}.bc"],
        rule="ebpfclang",
        variables=variables,
    )
    nw.build(
        inputs=[f"{out_base}.bc"],
        outputs=[f"{out_base}.o"],
        rule="llc",
    )


def ninja_ebpf_co_re_program(nw, infile, outfile, variables=None):
    outdir, basefile = os.path.split(outfile)
    basename = os.path.basename(os.path.splitext(basefile)[0])
    out_base = f"{outdir}/{basename}"
    nw.build(
        inputs=[infile],
        outputs=[f"{out_base}.bc"],
        rule="ebpfcoreclang",
        variables=variables,
    )
    nw.build(
        inputs=[f"{out_base}.bc"],
        outputs=[f"{out_base}.o"],
        rule="llc",
    )


def ninja_security_ebpf_programs(nw, build_dir, debug, kernel_release):
    security_agent_c_dir = os.path.join("pkg", "security", "ebpf", "c")
    security_agent_prebuilt_dir_include = os.path.join(security_agent_c_dir, "include")
    security_agent_prebuilt_dir = os.path.join(security_agent_c_dir, "prebuilt")

    kernel_headers = get_linux_header_dirs(
        kernel_release=kernel_release, minimal_kernel_release=CWS_PREBUILT_MINIMUM_KERNEL_VERSION
    )
    kheaders = " ".join(f"-isystem{d}" for d in kernel_headers)
    debugdef = "-DDEBUG=1" if debug else ""
    security_flags = f"-g -I{security_agent_prebuilt_dir_include} {debugdef}"

    outfiles = []

    # basic
    infile = os.path.join(security_agent_prebuilt_dir, "probe.c")
    outfile = os.path.join(build_dir, "runtime-security.o")
    ninja_ebpf_program(
        nw,
        infile=infile,
        outfile=outfile,
        variables={
            "flags": security_flags + " -DUSE_SYSCALL_WRAPPER=0",
            "kheaders": kheaders,
        },
    )
    outfiles.append(outfile)

    # syscall wrapper
    root, ext = os.path.splitext(outfile)
    syscall_wrapper_outfile = f"{root}-syscall-wrapper{ext}"
    ninja_ebpf_program(
        nw,
        infile=infile,
        outfile=syscall_wrapper_outfile,
        variables={
            "flags": security_flags + " -DUSE_SYSCALL_WRAPPER=1",
            "kheaders": kheaders,
        },
    )
    outfiles.append(syscall_wrapper_outfile)

    # offset guesser
    offset_guesser_outfile = os.path.join(build_dir, "runtime-security-offset-guesser.o")
    ninja_ebpf_program(
        nw,
        infile=os.path.join(security_agent_prebuilt_dir, "offset-guesser.c"),
        outfile=offset_guesser_outfile,
        variables={
            "flags": security_flags,
            "kheaders": kheaders,
        },
    )
    outfiles.append(offset_guesser_outfile)

    nw.build(rule="phony", inputs=outfiles, outputs=["cws"])


def ninja_network_ebpf_program(nw, infile, outfile, flags):
    ninja_ebpf_program(nw, infile, outfile, {"flags": flags})
    root, ext = os.path.splitext(outfile)
    ninja_ebpf_program(nw, infile, f"{root}-debug{ext}", {"flags": flags + " -DDEBUG=1"})


def ninja_network_ebpf_co_re_program(nw, infile, outfile, flags):
    ninja_ebpf_co_re_program(nw, infile, outfile, {"flags": flags})
    root, ext = os.path.splitext(outfile)
    ninja_ebpf_co_re_program(nw, infile, f"{root}-debug{ext}", {"flags": flags + " -DDEBUG=1"})


def ninja_network_ebpf_programs(nw, build_dir, co_re_build_dir):
    network_bpf_dir = os.path.join("pkg", "network", "ebpf")
    network_c_dir = os.path.join(network_bpf_dir, "c")

    network_flags = "-Ipkg/network/ebpf/c -g"
    network_programs = [
        "prebuilt/dns",
        "prebuilt/offset-guess",
        "tracer",
        "prebuilt/http",
        "prebuilt/usm_events_test",
        "prebuilt/conntrack",
    ]
<<<<<<< HEAD
    network_co_re_programs = ["tracer", "co-re/tracer-fentry", "runtime/http"]
=======
    network_co_re_programs = ["co-re/tracer-fentry", "runtime/http"]
>>>>>>> f9a2355c

    for prog in network_programs:
        infile = os.path.join(network_c_dir, f"{prog}.c")
        outfile = os.path.join(build_dir, f"{os.path.basename(prog)}.o")
        ninja_network_ebpf_program(nw, infile, outfile, network_flags)

    for prog_path in network_co_re_programs:
        prog = os.path.basename(prog_path)
        src_dir = os.path.join(network_c_dir, os.path.dirname(prog_path))
        network_co_re_flags = f"-I{src_dir} -Ipkg/network/ebpf/c"

        infile = os.path.join(src_dir, f"{prog}.c")
        outfile = os.path.join(co_re_build_dir, f"{prog}.o")
        ninja_network_ebpf_co_re_program(nw, infile, outfile, network_co_re_flags)


def ninja_container_integrations_ebpf_programs(nw, co_re_build_dir):
    container_integrations_co_re_dir = os.path.join("pkg", "collector", "corechecks", "ebpf", "c", "runtime")
    container_integrations_co_re_flags = f"-I{container_integrations_co_re_dir}"
    container_integrations_co_re_programs = ["oom-kill", "tcp-queue-length"]

    for prog in container_integrations_co_re_programs:
        infile = os.path.join(container_integrations_co_re_dir, f"{prog}-kern.c")
        outfile = os.path.join(co_re_build_dir, f"{prog}.o")
        ninja_ebpf_co_re_program(nw, infile, outfile, {"flags": container_integrations_co_re_flags})


def ninja_runtime_compilation_files(nw):
    bc_dir = os.path.join("pkg", "ebpf", "bytecode")
    build_dir = os.path.join(bc_dir, "build")

    runtime_compiler_files = {
        "pkg/collector/corechecks/ebpf/probe/oom_kill.go": "oom-kill",
        "pkg/collector/corechecks/ebpf/probe/tcp_queue_length.go": "tcp-queue-length",
        "pkg/network/protocols/http/compile.go": "http",
        "pkg/network/tracer/compile.go": "conntrack",
        "pkg/network/tracer/connection/kprobe/compile.go": "tracer",
        "pkg/network/tracer/offsetguess_test.go": "offsetguess-test",
        "pkg/security/ebpf/compile.go": "runtime-security",
    }

    nw.rule(name="headerincl", command="go generate -mod=mod -tags linux_bpf $in", depfile="$out.d")
    hash_dir = os.path.join(bc_dir, "runtime")
    rc_dir = os.path.join(build_dir, "runtime")
    rc_outputs = []
    for in_path, out_filename in runtime_compiler_files.items():
        c_file = os.path.join(rc_dir, f"{out_filename}.c")
        hash_file = os.path.join(hash_dir, f"{out_filename}.go")
        nw.build(
            inputs=[in_path],
            outputs=[c_file],
            implicit_outputs=[hash_file],
            rule="headerincl",
        )
        rc_outputs.extend([c_file, hash_file])


def ninja_cgo_type_files(nw, windows):
    # TODO we could probably preprocess the input files to find out the dependencies
    nw.pool(name="cgo_pool", depth=1)
    if windows:
        go_platform = "windows"
        def_files = {
            "pkg/network/driver/types.go": [
                "pkg/network/driver/ddnpmapi.h",
            ],
            "pkg/util/winutil/etw/types.go": [
                "pkg/util/winutil/etw/etw-provider.h",
            ],
            "pkg/windowsdriver/procmon/types.go": [
                "pkg/windowsdriver/include/procmonapi.h",
            ],
        }
        nw.rule(
            name="godefs",
            pool="cgo_pool",
            command="powershell -Command \"$$PSDefaultParameterValues['Out-File:Encoding'] = 'ascii';"
            + "(cd $in_dir);"
            + "(go tool cgo -godefs -- -fsigned-char $in_file | "
            + "go run $script_path | Out-File -encoding ascii $out_file);"
            + "exit $$LastExitCode\"",
        )
    else:
        go_platform = "linux"
        def_files = {
            "pkg/network/ebpf/conntrack_types.go": ["pkg/network/ebpf/c/conntrack-types.h"],
            "pkg/network/ebpf/tuple_types.go": ["pkg/network/ebpf/c/tracer.h"],
            "pkg/network/ebpf/kprobe_types.go": [
                "pkg/network/ebpf/c/tracer.h",
                "pkg/network/ebpf/c/tcp_states.h",
                "pkg/network/ebpf/c/prebuilt/offset-guess.h",
                "pkg/network/ebpf/c/protocols/classification/defs.h",
            ],
            "pkg/network/protocols/http/gotls/go_tls_types.go": [
                "pkg/network/ebpf/c/protocols/tls/go-tls-types.h",
            ],
            "pkg/network/protocols/http/http_types.go": [
                "pkg/network/ebpf/c/tracer.h",
                "pkg/network/ebpf/c/protocols/tls/tags-types.h",
                "pkg/network/ebpf/c/protocols/http/types.h",
                "pkg/network/ebpf/c/protocols/classification/defs.h",
            ],
            "pkg/network/protocols/http/http2_types.go": [
                "pkg/network/ebpf/c/tracer.h",
                "pkg/network/ebpf/c/protocols/http2/decoding-defs.h",
            ],
            "pkg/network/protocols/kafka/kafka_types.go": [
                "pkg/network/ebpf/c/tracer.h",
                "pkg/network/ebpf/c/protocols/kafka/types.h",
            ],
            "pkg/network/telemetry/telemetry_types.go": [
                "pkg/ebpf/c/telemetry_types.h",
            ],
            "pkg/network/tracer/offsetguess/offsetguess_types.go": [
                "pkg/network/ebpf/c/prebuilt/offset-guess.h",
            ],
            "pkg/network/protocols/events/types.go": [
                "pkg/network/ebpf/c/protocols/events-types.h",
            ],
        }
        nw.rule(
            name="godefs",
            pool="cgo_pool",
            command="cd $in_dir && "
            + "CC=clang go tool cgo -godefs -- $rel_import -fsigned-char $in_file | "
            + "go run $script_path > $out_file",
        )

    script_path = os.path.join(os.getcwd(), "pkg", "ebpf", "cgo", "genpost.go")
    for f, headers in def_files.items():
        in_dir, in_file = os.path.split(f)
        in_base, _ = os.path.splitext(in_file)
        out_file = f"{in_base}_{go_platform}.go"
        rel_import = f"-I {os.path.relpath('pkg/network/ebpf/c', in_dir)} -I {os.path.relpath('pkg/ebpf/c', in_dir)}"
        nw.build(
            inputs=[f],
            outputs=[os.path.join(in_dir, out_file)],
            rule="godefs",
            implicit=headers,
            variables={
                "in_dir": in_dir,
                "in_file": in_file,
                "out_file": out_file,
                "script_path": script_path,
                "rel_import": rel_import,
            },
        )


def ninja_generate(
    ctx,
    ninja_path,
    windows,
    major_version='7',
    arch=CURRENT_ARCH,
    debug=False,
    strip_object_files=False,
    kernel_release=None,
    with_unit_test=False,
):
    build_dir = os.path.join("pkg", "ebpf", "bytecode", "build")
    co_re_build_dir = os.path.join(build_dir, "co-re")

    with open(ninja_path, 'w') as ninja_file:
        nw = NinjaWriter(ninja_file, width=120)

        if windows:
            if arch == "x86":
                raise Exit(message="system probe not supported on x86")

            ninja_define_windows_resources(ctx, nw, major_version)
            rcout = "cmd/system-probe/windows_resources/system-probe.rc"
            in_path = "cmd/system-probe/windows_resources/system-probe-msg.mc"
            in_dir, _ = os.path.split(in_path)
            nw.build(inputs=[in_path], outputs=[rcout], rule="windmc", variables={"rcdir": in_dir})
            nw.build(inputs=[rcout], outputs=["cmd/system-probe/rsrc.syso"], rule="windres")
        else:
            ninja_define_ebpf_compiler(nw, strip_object_files, kernel_release, with_unit_test)
            ninja_define_co_re_compiler(nw)
            ninja_network_ebpf_programs(nw, build_dir, co_re_build_dir)
            ninja_security_ebpf_programs(nw, build_dir, debug, kernel_release)
            ninja_container_integrations_ebpf_programs(nw, co_re_build_dir)
            ninja_runtime_compilation_files(nw)

        ninja_cgo_type_files(nw, windows)


@task
def build(
    ctx,
    race=False,
    incremental_build=True,
    major_version='7',
    python_runtimes='3',
    go_mod="mod",
    windows=is_windows,
    arch=CURRENT_ARCH,
    bundle_ebpf=False,
    kernel_release=None,
    debug=False,
    strip_object_files=False,
    strip_binary=False,
    with_unit_test=False,
    sbom=True,
):
    """
    Build the system-probe
    """
    build_object_files(
        ctx,
        windows=windows,
        major_version=major_version,
        arch=arch,
        kernel_release=kernel_release,
        debug=debug,
        strip_object_files=strip_object_files,
        with_unit_test=with_unit_test,
    )

    build_sysprobe_binary(
        ctx,
        major_version=major_version,
        python_runtimes=python_runtimes,
        bundle_ebpf=bundle_ebpf,
        arch=arch,
        go_mod=go_mod,
        race=race,
        incremental_build=incremental_build,
        strip_binary=strip_binary,
        sbom=sbom,
    )


@task
def clean(
    ctx,
    windows=is_windows,
    arch=CURRENT_ARCH,
):
    clean_object_files(
        ctx,
        windows=windows,
        arch=arch,
    )
    ctx.run("go clean -cache")


def build_sysprobe_binary(
    ctx,
    race=False,
    incremental_build=True,
    major_version='7',
    python_runtimes='3',
    go_mod="mod",
    arch=CURRENT_ARCH,
    bundle_ebpf=False,
    strip_binary=False,
    sbom=True,
):
    ldflags, gcflags, env = get_build_flags(
        ctx,
        major_version=major_version,
        python_runtimes=python_runtimes,
    )

    build_tags = get_default_build_tags(build="system-probe", arch=arch)
    if bundle_ebpf:
        build_tags.append(BUNDLE_TAG)
    if sbom:
        build_tags.append(SBOM_TAG)

    if strip_binary:
        ldflags += ' -s -w'

    cmd = 'go build -mod={go_mod}{race_opt}{build_type} -tags "{go_build_tags}" '
    cmd += '-o {agent_bin} -gcflags="{gcflags}" -ldflags="{ldflags}" {REPO_PATH}/cmd/system-probe'

    args = {
        "go_mod": go_mod,
        "race_opt": " -race" if race else "",
        "build_type": "" if incremental_build else " -a",
        "go_build_tags": " ".join(build_tags),
        "agent_bin": BIN_PATH,
        "gcflags": gcflags,
        "ldflags": ldflags,
        "REPO_PATH": REPO_PATH,
    }

    ctx.run(cmd.format(**args), env=env)


@task
def test(
    ctx,
    packages=TEST_PACKAGES,
    bundle_ebpf=False,
    output_path=None,
    runtime_compiled=False,
    co_re=False,
    skip_linters=False,
    skip_object_files=False,
    run=None,
    windows=is_windows,
    failfast=False,
    kernel_release=None,
):
    """
    Run tests on eBPF parts
    If skip_object_files is set to True, this won't rebuild object files
    If output_path is set, we run `go test` with the flags `-c -o output_path`, which *compiles* the test suite
    into a single binary. This artifact is meant to be used in conjunction with kitchen tests.
    """
    if os.getenv("GOPATH") is None:
        raise Exit(
            code=1,
            message="GOPATH is not set, if you are running tests with sudo, you may need to use the -E option to "
            "preserve your environment",
        )

    if not skip_linters and not windows:
        clang_format(ctx)
        clang_tidy(ctx)

    if not skip_object_files:
        build_object_files(
            ctx,
            windows=windows,
            kernel_release=kernel_release,
        )

    build_tags = [NPM_TAG]
    build_tags.extend(UNIT_TEST_TAGS)
    if not windows:
        build_tags.append(BPF_TAG)
        if bundle_ebpf:
            build_tags.append(BUNDLE_TAG)

    args = {
        "build_tags": ",".join(build_tags),
        "output_params": f"-c -o {output_path}" if output_path else "",
        "pkgs": packages,
        "run": f"-run {run}" if run else "",
        "failfast": "-failfast" if failfast else "",
        "go": "go",
    }

    _, _, env = get_build_flags(ctx)
    env['DD_SYSTEM_PROBE_BPF_DIR'] = EMBEDDED_SHARE_DIR
    if runtime_compiled:
        env['DD_ENABLE_RUNTIME_COMPILER'] = "true"
        env['DD_ALLOW_PRECOMPILED_FALLBACK'] = "false"
        env['DD_ENABLE_CO_RE'] = "false"
    elif co_re:
        env['DD_ENABLE_CO_RE'] = "true"
        env['DD_ALLOW_RUNTIME_COMPILED_FALLBACK'] = "false"
        env['DD_ALLOW_PRECOMPILED_FALLBACK'] = "false"

    go_root = os.getenv("GOROOT")
    if go_root:
        args["go"] = os.path.join(go_root, "bin", "go")

    cmd = '{go} test -mod=mod -v {failfast} -tags "{build_tags}" {output_params} {pkgs} {run}'
    if not windows and not output_path and not is_root():
        cmd = 'sudo -E ' + cmd

    ctx.run(cmd.format(**args), env=env)


@contextlib.contextmanager
def chdir(dirname=None):
    curdir = os.getcwd()
    try:
        if dirname is not None:
            os.chdir(dirname)
        yield
    finally:
        os.chdir(curdir)


@task
def kitchen_prepare(ctx, windows=is_windows, kernel_release=None, ci=False):
    """
    Compile test suite for kitchen
    """

    # Clean up previous build
    if os.path.exists(KITCHEN_ARTIFACT_DIR):
        shutil.rmtree(KITCHEN_ARTIFACT_DIR)

    build_tags = [NPM_TAG]
    if not windows:
        build_tags.append(BPF_TAG)

    # Retrieve a list of all packages we want to test
    # This handles the elipsis notation (eg. ./pkg/ebpf/...)
    target_packages = []
    for pkg in TEST_PACKAGES_LIST:
        target_packages += (
            check_output(
                f"go list -f \"{{{{ .Dir }}}}\" -mod=mod -tags \"{','.join(build_tags)}\" {pkg}",
                shell=True,
            )
            .decode('utf-8')
            .strip()
            .split("\n")
        )

    # This will compile one 'testsuite' file per package by running `go test -c -o output_path`.
    # These artifacts will be "vendored" inside a chef recipe like the following:
    # test/kitchen/site-cookbooks/dd-system-probe-check/files/default/tests/pkg/network/testsuite
    # test/kitchen/site-cookbooks/dd-system-probe-check/files/default/tests/pkg/network/netlink/testsuite
    # test/kitchen/site-cookbooks/dd-system-probe-check/files/default/tests/pkg/ebpf/testsuite
    # test/kitchen/site-cookbooks/dd-system-probe-check/files/default/tests/pkg/ebpf/bytecode/testsuite
    for i, pkg in enumerate(target_packages):
        target_path = os.path.join(KITCHEN_ARTIFACT_DIR, re.sub("^.*datadog-agent.", "", pkg))
        target_bin = "testsuite"
        if windows:
            target_bin = "testsuite.exe"

        test(
            ctx,
            packages=pkg,
            skip_object_files=(i != 0),
            skip_linters=True,
            bundle_ebpf=False,
            output_path=os.path.join(target_path, target_bin),
            kernel_release=kernel_release,
        )

        # copy ancillary data, if applicable
        for extra in ["testdata", "build"]:
            extra_path = os.path.join(pkg, extra)
            if os.path.isdir(extra_path):
                shutil.copytree(extra_path, os.path.join(target_path, extra))

        if pkg.endswith("java"):
            shutil.copy(os.path.join(pkg, "agent-usm.jar"), os.path.join(target_path, "agent-usm.jar"))

        gotls_client_dir = os.path.join("testutil", "gotls_client")
        gotls_extra_path = os.path.join(pkg, gotls_client_dir)
        if not windows and os.path.isdir(gotls_extra_path):
            gotls_client_binary = os.path.join(gotls_client_dir, "gotls_client")
            gotls_binary_path = os.path.join(target_path, gotls_client_binary)
            with chdir(gotls_extra_path):
                ctx.run(f"go build -o {gotls_binary_path} -ldflags=\"-extldflags '-static'\" gotls_client.go")

        sowatcher_client_dir = os.path.join("testutil", "sowatcher_client")
        sowatcher_client_extra_path = os.path.join(pkg, sowatcher_client_dir)
        if not windows and os.path.isdir(sowatcher_client_extra_path):
            sowatcher_client_client_binary = os.path.join(sowatcher_client_dir, "sowatcher_client")
            sowatcher_client_binary_path = os.path.join(target_path, sowatcher_client_client_binary)
            with chdir(sowatcher_client_extra_path):
                ctx.run(
                    f"go build -o {sowatcher_client_binary_path} -ldflags=\"-extldflags '-static'\" sowatcher_client.go"
                )

    gopath = os.getenv("GOPATH")
    copy_files = [
        "/opt/datadog-agent/embedded/bin/clang-bpf",
        "/opt/datadog-agent/embedded/bin/llc-bpf",
        f"{gopath}/bin/gotestsum",
    ]

    files_dir = os.path.join(KITCHEN_ARTIFACT_DIR, "..")
    for cf in copy_files:
        if os.path.exists(cf):
            shutil.copy(cf, files_dir)

    if not ci:
        kitchen_prepare_btfs(ctx, files_dir)

    ctx.run(f"go build -o {files_dir}/test2json -ldflags=\"-s -w\" cmd/test2json", env={"CGO_ENABLED": "0"})


@task
def kitchen_test(ctx, target=None, provider=None):
    """
    Run tests (locally with vagrant) using chef kitchen against an array of different platforms.
    * Make sure to run `inv -e system-probe.kitchen-prepare` using the agent-development VM;
    * Then we recommend to run `inv -e system-probe.kitchen-test` directly from your (macOS) machine;
    """

    if CURRENT_ARCH == "x64":
        vagrant_arch = "x86_64"
        provider = provider or "virtualbox"
    elif CURRENT_ARCH == "arm64":
        vagrant_arch = "arm64"
        provider = provider or "parallels"
    else:
        raise Exit(f"Unsupported vagrant arch for {CURRENT_ARCH}", code=1)

    # Retrieve a list of all available vagrant images
    images = {}
    platform_file = os.path.join(KITCHEN_DIR, "platforms.json")
    with open(platform_file, 'r') as f:
        for kplatform, by_provider in json.load(f).items():
            if "vagrant" in by_provider and vagrant_arch in by_provider["vagrant"]:
                for image in by_provider["vagrant"][vagrant_arch]:
                    images[image] = kplatform

    if not (target in images):
        print(
            f"please run inv -e system-probe.kitchen-test --target <IMAGE>, where <IMAGE> is one of the following:\n{list(images.keys())}"
        )
        raise Exit(code=1)

    args = [
        f"--platform {images[target]}",
        f"--osversions {target}",
        "--provider vagrant",
        "--testfiles system-probe-test",
        f"--platformfile {platform_file}",
        f"--arch {vagrant_arch}",
    ]

    with ctx.cd(KITCHEN_DIR):
        ctx.run(
            f"inv kitchen.genconfig {' '.join(args)}",
            env={"KITCHEN_VAGRANT_PROVIDER": provider},
        )
        ctx.run("kitchen test")


@task
def kitchen_genconfig(
    ctx,
    ssh_key,
    platform,
    osversions,
    image_size=None,
    provider="azure",
    arch=None,
    azure_sub_id=None,
    ec2_device_name="/dev/sda1",
    mount_path="/mnt/ci",
):
    if not arch:
        arch = CURRENT_ARCH

    if arch_mapping[arch] == "x64":
        arch = "x86_64"
    elif arch_mapping[arch] == "arm64":
        arch = "arm64"
    else:
        raise Exit("unsupported arch specified")

    if not image_size and provider == "azure":
        image_size = "Standard_D2_v2"

    if azure_sub_id is None and provider == "azure":
        raise Exit("azure subscription id must be specified with --azure-sub-id")

    env = {
        "KITCHEN_CI_MOUNT_PATH": mount_path,
        "KITCHEN_CI_ROOT_PATH": "/tmp/ci",
    }
    if provider == "azure":
        env["KITCHEN_RSA_SSH_KEY_PATH"] = ssh_key
        if azure_sub_id:
            env["AZURE_SUBSCRIPTION_ID"] = azure_sub_id
    elif provider == "ec2":
        env["KITCHEN_EC2_SSH_KEY_PATH"] = ssh_key
        env["KITCHEN_EC2_DEVICE_NAME"] = ec2_device_name

    args = [
        f"--platform={platform}",
        f"--osversions={osversions}",
        f"--provider={provider}",
        f"--arch={arch}",
        f"--imagesize={image_size}",
        "--testfiles=system-probe-test",
        "--platformfile=platforms.json",
    ]

    env["KITCHEN_ARCH"] = arch
    env["KITCHEN_PLATFORM"] = platform
    with ctx.cd(KITCHEN_DIR):
        ctx.run(
            f"inv -e kitchen.genconfig {' '.join(args)}",
            env=env,
        )


@task
def clang_format(ctx, targets=None, fix=False, fail_on_issue=False):
    """
    Format C code using clang-format
    """
    ctx.run("which clang-format")
    if isinstance(targets, str):
        # when this function is called from the command line, targets are passed
        # as comma separated tokens in a string
        targets = targets.split(',')

    if not targets:
        targets = get_ebpf_targets()

    # remove externally maintained files
    ignored_files = ["pkg/ebpf/c/bpf_helpers.h", "pkg/ebpf/c/bpf_endian.h", "pkg/ebpf/compiler/clang-stdarg.h"]
    for f in ignored_files:
        if f in targets:
            targets.remove(f)

    fmt_cmd = "clang-format -i --style=file --fallback-style=none"
    if not fix:
        fmt_cmd = fmt_cmd + " --dry-run"
    if fail_on_issue:
        fmt_cmd = fmt_cmd + " --Werror"

    ctx.run(f"{fmt_cmd} {' '.join(targets)}")


@task
def clang_tidy(ctx, fix=False, fail_on_issue=False, kernel_release=None):
    """
    Lint C code using clang-tidy
    """

    print("checking for clang-tidy executable...")
    ctx.run("which clang-tidy")

    build_flags = get_ebpf_build_flags()
    build_flags.append("-DDEBUG=1")
    build_flags.append("-emit-llvm")
    build_flags.extend(get_kernel_headers_flags(kernel_release=kernel_release))

    bpf_dir = os.path.join(".", "pkg", "ebpf")
    base_files = glob.glob(f"{bpf_dir}/c/**/*.c")

    network_c_dir = os.path.join(".", "pkg", "network", "ebpf", "c")
    network_files = list(base_files)
    network_files.extend(glob.glob(f"{network_c_dir}/**/*.c"))
    network_flags = list(build_flags)
    network_flags.append(f"-I{network_c_dir}")
    network_flags.append(f"-I{os.path.join(network_c_dir, 'prebuilt')}")
    network_flags.append(f"-I{os.path.join(network_c_dir, 'runtime')}")
    run_tidy(ctx, files=network_files, build_flags=network_flags, fix=fix, fail_on_issue=fail_on_issue)

    security_agent_c_dir = os.path.join(".", "pkg", "security", "ebpf", "c")
    security_files = list(base_files)
    security_files.extend(glob.glob(f"{security_agent_c_dir}/**/*.c"))
    security_flags = list(build_flags)
    security_flags.append(f"-I{security_agent_c_dir}")
    security_flags.append("-DUSE_SYSCALL_WRAPPER=0")
    security_checks = ["-readability-function-cognitive-complexity"]
    run_tidy(
        ctx,
        files=security_files,
        build_flags=security_flags,
        fix=fix,
        fail_on_issue=fail_on_issue,
        checks=security_checks,
    )


def run_tidy(ctx, files, build_flags, fix=False, fail_on_issue=False, checks=None):
    flags = ["--quiet"]
    if fix:
        flags.append("--fix")
    if fail_on_issue:
        flags.append("--warnings-as-errors='*'")

    if checks is not None:
        flags.append(f"--checks={','.join(checks)}")

    ctx.run(f"clang-tidy {' '.join(flags)} {' '.join(files)} -- {' '.join(build_flags)}", warn=True)


def get_ebpf_targets():
    files = glob.glob("pkg/ebpf/c/*.[c,h]")
    files.extend(glob.glob("pkg/network/ebpf/c/**/*.[c,h]", recursive=True))
    files.extend(glob.glob("pkg/security/ebpf/c/**/*.[c,h]", recursive=True))
    return files


def get_kernel_arch():
    # Mapping used by the kernel, from https://elixir.bootlin.com/linux/latest/source/scripts/subarch.include
    return (
        check_output(
            '''uname -m | sed -e s/i.86/x86/ -e s/x86_64/x86/ \
                -e s/sun4u/sparc64/ \
                -e s/arm.*/arm/ -e s/sa110/arm/ \
                -e s/s390x/s390/ -e s/parisc64/parisc/ \
                -e s/ppc.*/powerpc/ -e s/mips.*/mips/ \
                -e s/sh[234].*/sh/ -e s/aarch64.*/arm64/ \
                -e s/riscv.*/riscv/''',
            shell=True,
        )
        .decode('utf-8')
        .strip()
    )


def get_linux_header_dirs(kernel_release=None, minimal_kernel_release=None):
    if not kernel_release:
        os_info = os.uname()
        kernel_release = os_info.release

    if kernel_release and minimal_kernel_release:
        match = re.compile(r'(\d+)\.(\d+)(\.(\d+))?').match(kernel_release)
        version_tuple = [int(x) or 0 for x in match.group(1, 2, 4)]
        if version_tuple < minimal_kernel_release:
            print(
                f"You need to have kernel headers for at least {'.'.join([str(x) for x in minimal_kernel_release])} to enable all system-probe features"
            )

    src_kernels_dir = "/usr/src/kernels"
    src_dir = "/usr/src"
    possible_dirs = [
        f"/lib/modules/{kernel_release}/build",
        f"/lib/modules/{kernel_release}/source",
        f"{src_dir}/linux-headers-{kernel_release}",
        f"{src_kernels_dir}/{kernel_release}",
    ]
    linux_headers = []
    for d in possible_dirs:
        if os.path.isdir(d):
            # resolve symlinks
            linux_headers.append(Path(d).resolve())

    # fallback to non-release-specific directories
    if len(linux_headers) == 0:
        if os.path.isdir(src_kernels_dir):
            linux_headers = [os.path.join(src_kernels_dir, d) for d in os.listdir(src_kernels_dir)]
        else:
            linux_headers = [os.path.join(src_dir, d) for d in os.listdir(src_dir) if d.startswith("linux-")]

    # deduplicate
    linux_headers = list(dict.fromkeys(linux_headers))
    arch = get_kernel_arch()

    subdirs = [
        "include",
        "include/uapi",
        "include/generated/uapi",
        f"arch/{arch}/include",
        f"arch/{arch}/include/uapi",
        f"arch/{arch}/include/generated",
    ]

    dirs = []
    for d in linux_headers:
        for s in subdirs:
            dirs.extend([os.path.join(d, s)])

    return dirs


def get_ebpf_build_flags(unit_test=False):
    flags = []
    flags.extend(
        [
            '-D__KERNEL__',
            '-DCONFIG_64BIT',
            '-D__BPF_TRACING__',
            '-DKBUILD_MODNAME=\\"ddsysprobe\\"',
            '-DCOMPILE_PREBUILT',
        ]
    )
    if unit_test:
        flags.extend(['-D__BALOUM__'])
    flags.extend(
        [
            '-Wno-unused-value',
            '-Wno-pointer-sign',
            '-Wno-compare-distinct-pointer-types',
            '-Wunused',
            '-Wall',
            '-Werror',
        ]
    )
    flags.extend(["-include pkg/ebpf/c/asm_goto_workaround.h"])
    flags.extend(["-O2"])
    flags.extend(
        [
            # Some linux distributions enable stack protector by default which is not available on eBPF
            '-fno-stack-protector',
            '-fno-color-diagnostics',
            '-fno-unwind-tables',
            '-fno-asynchronous-unwind-tables',
            '-fno-jump-tables',
            '-fmerge-all-constants',
        ]
    )
    flags.extend(["-Ipkg/ebpf/c"])
    return flags


def get_co_re_build_flags():
    flags = get_ebpf_build_flags()

    flags.remove('-DCOMPILE_PREBUILT')
    flags.remove('-DCONFIG_64BIT')
    flags.remove('-include pkg/ebpf/c/asm_goto_workaround.h')

    arch = get_kernel_arch()
    flags.extend(
        [
            f"-D__TARGET_ARCH_{arch}",
            "-DCOMPILE_CORE",
            '-emit-llvm',
            '-g',
        ]
    )

    return flags


def get_kernel_headers_flags(kernel_release=None, minimal_kernel_release=None):
    return [
        f"-isystem{d}"
        for d in get_linux_header_dirs(kernel_release=kernel_release, minimal_kernel_release=minimal_kernel_release)
    ]


def check_for_inline(ctx):
    print("checking for invalid inline usage...")
    src_dirs = ["pkg/ebpf/c/", "pkg/network/ebpf/c/", "pkg/security/ebpf/c/"]
    grep_filter = "--include='*.c' --include '*.h'"
    grep_exclude = "--exclude='bpf_helpers.h'"
    pattern = "'^[^/]*\\binline\\b'"
    grep_res = ctx.run(f"grep -n {grep_filter} {grep_exclude} -r {pattern} {' '.join(src_dirs)}", warn=True, hide=True)
    if grep_res.ok:
        print(color_message("Use __always_inline instead of inline:", "red"))
        print(grep_res.stdout)
        raise Exit(code=1)


def run_ninja(
    ctx,
    task="",
    target="",
    explain=False,
    windows=is_windows,
    major_version='7',
    arch=CURRENT_ARCH,
    kernel_release=None,
    debug=False,
    strip_object_files=False,
    with_unit_test=False,
):
    check_for_ninja(ctx)
    nf_path = os.path.join(ctx.cwd, 'system-probe.ninja')
    ninja_generate(
        ctx, nf_path, windows, major_version, arch, debug, strip_object_files, kernel_release, with_unit_test
    )
    explain_opt = "-d explain" if explain else ""
    if task:
        ctx.run(f"ninja {explain_opt} -f {nf_path} -t {task}")
    else:
        with open("compile_commands.json", "w") as compiledb:
            ctx.run(f"ninja -f {nf_path} -t compdb {target}", out_stream=compiledb)
        ctx.run(f"ninja {explain_opt} -f {nf_path} {target}")


def setup_runtime_clang(ctx):
    # check if correct version is already present
    sudo = "sudo" if not is_root() else ""
    clang_res = ctx.run(f"{sudo} /opt/datadog-agent/embedded/bin/clang-bpf --version", warn=True)
    llc_res = ctx.run(f"{sudo} /opt/datadog-agent/embedded/bin/llc-bpf --version", warn=True)
    clang_version_str = clang_res.stdout.split("\n")[0].split(" ")[2].strip() if clang_res.ok else ""
    llc_version_str = llc_res.stdout.split("\n")[1].strip().split(" ")[2].strip() if llc_res.ok else ""

    if not os.path.exists("/opt/datadog-agent/embedded/bin"):
        ctx.run(f"{sudo} mkdir -p /opt/datadog-agent/embedded/bin")

    arch = arch_mapping.get(platform.machine())
    if arch == "x64":
        arch = "amd64"

    if clang_version_str != CLANG_VERSION_RUNTIME:
        # download correct version from dd-agent-omnibus S3 bucket
        clang_url = f"https://dd-agent-omnibus.s3.amazonaws.com/llvm/clang-{CLANG_VERSION_RUNTIME}.{arch}"
        ctx.run(f"{sudo} wget -q {clang_url} -O /opt/datadog-agent/embedded/bin/clang-bpf")
        ctx.run(f"{sudo} chmod 0755 /opt/datadog-agent/embedded/bin/clang-bpf")

    if llc_version_str != CLANG_VERSION_RUNTIME:
        llc_url = f"https://dd-agent-omnibus.s3.amazonaws.com/llvm/llc-{CLANG_VERSION_RUNTIME}.{arch}"
        ctx.run(f"{sudo} wget -q {llc_url} -O /opt/datadog-agent/embedded/bin/llc-bpf")
        ctx.run(f"{sudo} chmod 0755 /opt/datadog-agent/embedded/bin/llc-bpf")


def verify_system_clang_version(ctx):
    clang_res = ctx.run("clang --version", warn=True)
    clang_version_str = ""
    if clang_res.ok:
        clang_version_parts = clang_res.stdout.splitlines()[0].split(" ")
        version_index = clang_version_parts.index("version")
        clang_version_str = clang_version_parts[version_index + 1].split("-")[0]

    if not clang_version_str.startswith(CLANG_VERSION_SYSTEM_PREFIX):
        raise Exit(
            f"unsupported clang version {clang_version_str} in use. Please install {CLANG_VERSION_SYSTEM_PREFIX}."
        )


def build_object_files(
    ctx,
    windows=is_windows,
    major_version='7',
    arch=CURRENT_ARCH,
    kernel_release=None,
    debug=False,
    strip_object_files=False,
    with_unit_test=False,
):
    build_dir = os.path.join("pkg", "ebpf", "bytecode", "build")

    if not windows:
        verify_system_clang_version(ctx)
        # if clang is missing, subsequent calls to ctx.run("clang ...") will fail silently
        setup_runtime_clang(ctx)

        if strip_object_files:
            print("checking for llvm-strip...")
            ctx.run("which llvm-strip")

        check_for_inline(ctx)
        ctx.run(f"mkdir -p -m 0755 {build_dir}/runtime")
        ctx.run(f"mkdir -p -m 0755 {build_dir}/co-re")

    run_ninja(
        ctx,
        explain=True,
        windows=windows,
        major_version=major_version,
        arch=arch,
        kernel_release=kernel_release,
        debug=debug,
        strip_object_files=strip_object_files,
        with_unit_test=with_unit_test,
    )

    if not windows:
        sudo = "" if is_root() else "sudo"
        ctx.run(f"{sudo} mkdir -p {EMBEDDED_SHARE_DIR}")

        java_dir = os.path.join("pkg", "network", "java")
        ctx.run(f"{sudo} mkdir -p {EMBEDDED_SHARE_JAVA_DIR}")
        ctx.run(f"{sudo} install -m644 -oroot -groot {java_dir}/agent-usm.jar {EMBEDDED_SHARE_JAVA_DIR}/agent-usm.jar")

        if ctx.run("command -v rsync >/dev/null 2>&1", warn=True, hide=True).ok:
            rsync_filter = "--filter='+ */' --filter='+ *.o' --filter='+ *.c' --filter='- *'"
            ctx.run(
                f"{sudo} rsync --chmod=F644 --chown=root:root -rvt {rsync_filter} {build_dir}/ {EMBEDDED_SHARE_DIR}"
            )
        else:
            with ctx.cd(build_dir):

                def cp_cmd(out_dir):
                    dest = os.path.join(EMBEDDED_SHARE_DIR, out_dir)
                    return " ".join(
                        [
                            f"-execdir cp -p {{}} {dest}/ \\;",
                            f"-execdir chown root:root {dest}/{{}} \\;",
                            f"-execdir chmod 0644 {dest}/{{}} \\;",
                        ]
                    )

                ctx.run(f"{sudo} find . -maxdepth 1 -type f -name '*.o' {cp_cmd('.')}")
                ctx.run(f"{sudo} mkdir -p {EMBEDDED_SHARE_DIR}/co-re")
                ctx.run(f"{sudo} find ./co-re -maxdepth 1 -type f -name '*.o' {cp_cmd('co-re')}")
                ctx.run(f"{sudo} mkdir -p {EMBEDDED_SHARE_DIR}/runtime")
                ctx.run(f"{sudo} find ./runtime -maxdepth 1 -type f -name '*.c' {cp_cmd('runtime')}")


def build_cws_object_files(
    ctx,
    major_version='7',
    arch=CURRENT_ARCH,
    kernel_release=None,
    debug=False,
    strip_object_files=False,
    with_unit_test=False,
):
    run_ninja(
        ctx,
        target="cws",
        major_version=major_version,
        arch=arch,
        debug=debug,
        strip_object_files=strip_object_files,
        kernel_release=kernel_release,
        with_unit_test=with_unit_test,
    )


@task
def object_files(ctx, kernel_release=None, with_unit_test=False):
    build_object_files(ctx, kernel_release=kernel_release, with_unit_test=with_unit_test)


def clean_object_files(
    ctx, windows, major_version='7', arch=CURRENT_ARCH, kernel_release=None, debug=False, strip_object_files=False
):
    run_ninja(
        ctx,
        task="clean",
        windows=windows,
        major_version=major_version,
        arch=arch,
        debug=debug,
        strip_object_files=strip_object_files,
        kernel_release=kernel_release,
    )


@task
def generate_lookup_tables(ctx, windows=is_windows):
    if windows:
        return

    lookup_table_generate_files = [
        "./pkg/network/go/goid/main.go",
        "./pkg/network/protocols/http/gotls/lookup/main.go",
    ]
    for file in lookup_table_generate_files:
        ctx.run(f"go generate {file}")


def is_root():
    return os.getuid() == 0


def check_for_ninja(ctx):
    if is_windows:
        ctx.run("where ninja")
    else:
        ctx.run("which ninja")


def is_bpftool_compatible(ctx):
    try:
        ctx.run("bpftool gen min_core_btf 2>&1 | grep -q \"'min_core_btf' needs at least 3 arguments, 0 found\"")
        return True
    except Exception:
        return False


@contextlib.contextmanager
def tempdir():
    """
    Helper to create a temp directory and clean it
    """
    dirpath = tempfile.mkdtemp()
    try:
        yield dirpath
    finally:
        shutil.rmtree(dirpath)


def kitchen_prepare_btfs(ctx, files_dir, arch=CURRENT_ARCH):
    btf_dir = "/opt/datadog-agent/embedded/share/system-probe/ebpf/co-re/btf"

    if arch == "x64":
        arch = "x86_64"
    elif arch == "arm64":
        arch = "aarch64"

    if not os.path.exists(f"{btf_dir}/kitchen-btfs-{arch}.tar.xz"):
        exit("BTFs for kitchen test environments not found. Please update & re-provision your dev VM.")

    sudo = "sudo" if not is_root() else ""
    ctx.run(f"{sudo} chmod -R 0777 {btf_dir}")

    if not os.path.exists(f"{btf_dir}/kitchen-btfs-{arch}"):
        ctx.run(
            f"mkdir {btf_dir}/kitchen-btfs-{arch} && "
            + f"tar xf {btf_dir}/kitchen-btfs-{arch}.tar.xz -C {btf_dir}/kitchen-btfs-{arch}"
        )

    can_minimize = True
    if not is_bpftool_compatible(ctx):
        print(
            "Cannot minimize BTFs: bpftool version 6 or higher is required: preparing kitchen environment with full sized BTFs instead."
        )
        can_minimize = False

    if can_minimize:
        co_re_programs = " ".join(glob.glob("/opt/datadog-agent/embedded/share/system-probe/ebpf/co-re/*.o"))
        generate_minimized_btfs(
            ctx,
            source_dir=f"{btf_dir}/kitchen-btfs-{arch}",
            output_dir=f"{btf_dir}/minimized-btfs",
            input_bpf_programs=co_re_programs,
        )

        ctx.run(
            f"cd {btf_dir}/minimized-btfs && "
            + "tar -cJf minimized-btfs.tar.xz * && "
            + f"mv minimized-btfs.tar.xz {files_dir}"
        )
    else:
        ctx.run(f"cp {btf_dir}/kitchen-btfs-{arch}.tar.xz {files_dir}/minimized-btfs.tar.xz")


@task
def generate_minimized_btfs(
    ctx,
    source_dir,
    output_dir,
    input_bpf_programs,
):
    """
    Given an input directory containing compressed full-sized BTFs, generates an identically-structured
    output directory containing compressed minimized versions of those BTFs, tailored to the given
    bpf program(s).
    """

    # If there are no input programs, we don't need to actually do anything; however, in order to
    # prevent CI jobs from failing, we'll create a dummy output directory
    if input_bpf_programs == "":
        ctx.run(f"mkdir -p {output_dir}/dummy_data")
        return

    ctx.run(f"mkdir -p {output_dir}")

    check_for_ninja(ctx)

    ninja_file_path = os.path.join(ctx.cwd, 'generate-minimized-btfs.ninja')
    with open(ninja_file_path, 'w') as ninja_file:
        nw = NinjaWriter(ninja_file, width=180)

        nw.rule(name="decompress_btf", command="tar -xf $in -C $target_directory")
        nw.rule(name="minimize_btf", command="bpftool gen min_core_btf $in $out $input_bpf_programs")
        nw.rule(name="compress_minimized_btf", command="tar -cJf $out -C $tar_working_directory $rel_in && rm $in")

        for root, dirs, files in os.walk(source_dir):
            path_from_root = os.path.relpath(root, source_dir)

            for d in dirs:
                output_subdir = os.path.join(output_dir, path_from_root, d)
                ctx.run(f"mkdir -p {output_subdir}")

            for file in files:
                if not file.endswith(".tar.xz"):
                    continue

                btf_filename = file[: -len(".tar.xz")]
                minimized_btf_path = os.path.join(output_dir, path_from_root, btf_filename)

                nw.build(
                    rule="decompress_btf",
                    inputs=[os.path.join(root, file)],
                    outputs=[os.path.join(root, btf_filename)],
                    variables={
                        "target_directory": root,
                    },
                )

                nw.build(
                    rule="minimize_btf",
                    inputs=[os.path.join(root, btf_filename)],
                    outputs=[minimized_btf_path],
                    variables={
                        "input_bpf_programs": input_bpf_programs,
                    },
                )

                nw.build(
                    rule="compress_minimized_btf",
                    inputs=[minimized_btf_path],
                    outputs=[f"{minimized_btf_path}.tar.xz"],
                    variables={
                        "tar_working_directory": os.path.join(output_dir, path_from_root),
                        "rel_in": btf_filename,
                    },
                )

    ctx.run(f"ninja -f {ninja_file_path}")


@task
def generate_event_monitor_proto(ctx):
    with tempfile.TemporaryDirectory() as temp_gobin:
        with environ({"GOBIN": temp_gobin}):
            ctx.run("go install google.golang.org/protobuf/cmd/protoc-gen-go@v1.28.1")
            ctx.run("go install github.com/planetscale/vtprotobuf/cmd/protoc-gen-go-vtproto@v0.4.0")
            ctx.run("go install google.golang.org/grpc/cmd/protoc-gen-go-grpc@v1.2.0")

            plugin_opts = " ".join(
                [
                    f"--plugin protoc-gen-go=\"{temp_gobin}/protoc-gen-go\"",
                    f"--plugin protoc-gen-go-grpc=\"{temp_gobin}/protoc-gen-go-grpc\"",
                    f"--plugin protoc-gen-go-vtproto=\"{temp_gobin}/protoc-gen-go-vtproto\"",
                ]
            )

            ctx.run(
                f"protoc -I. {plugin_opts} --go_out=paths=source_relative:. --go-vtproto_out=. --go-vtproto_opt=features=marshal+unmarshal+size --go-grpc_out=paths=source_relative:. pkg/eventmonitor/proto/api/api.proto"
            )

    for path in glob.glob("pkg/eventmonitor/**/*.pb.go", recursive=True):
        print(f"replacing protoc version in {path}")
        with open(path) as f:
            content = f.read()

        replaced_content = re.sub(r"\/\/\s*protoc\s*v\d+\.\d+\.\d+", "//  protoc", content)
        with open(path, "w") as f:
            f.write(replaced_content)


@task
def print_failed_tests(_, output_dir):
    fail_count = 0
    for testjson_tgz in glob.glob(f"{output_dir}/**/testjson.tar.gz"):
        test_platform = os.path.basename(os.path.dirname(testjson_tgz))

        with tempfile.TemporaryDirectory() as unpack_dir:
            with tarfile.open(testjson_tgz) as tgz:
                tgz.extractall(path=unpack_dir)

            for test_json in glob.glob(f"{unpack_dir}/*.json"):
                bundle, _ = os.path.splitext(os.path.basename(test_json))
                with open(test_json) as tf:
                    for line in tf:
                        json_test = json.loads(line.strip())
                        if 'Test' in json_test:
                            name = json_test['Test']
                            package = json_test['Package']
                            action = json_test["Action"]

                            if action == "fail":
                                print(f"FAIL: [{test_platform}] [{bundle}] {package} {name}")
                                fail_count += 1

    if fail_count > 0:
        raise Exit(code=1)


@task
def save_test_dockers(ctx, output_dir, arch, windows=is_windows):
    import yaml

    if windows:
        return

    docker_compose_paths = glob.glob("./pkg/network/protocols/*/testdata/docker-compose.yml")
    # Add relative docker-compose paths
    # For example:
    #   docker_compose_paths.append("./pkg/network/protocols/dockers/testdata/docker-compose.yml")

    images = set()
    for docker_compose_path in docker_compose_paths:
        with open(docker_compose_path, "r") as f:
            docker_compose = yaml.safe_load(f.read())
        for component in docker_compose["services"]:
            images.add(docker_compose["services"][component]["image"])

    # Java tests have dynamic images in docker-compose.yml
    images.update(
        ["openjdk:21-oraclelinux8", "openjdk:15-oraclelinux8", "openjdk:8u151-jre", "menci/archlinuxarm:base"]
    )

    for image in images:
        output_path = image.translate(str.maketrans('', '', string.punctuation))
        ctx.run(f"docker pull --platform linux/{arch} {image}")
        ctx.run(f"docker save {image} > {os.path.join(output_dir, output_path)}.tar")


@task
def test_microvms(
    ctx,
    security_groups=None,
    subnets=None,
    instance_type_x86=None,
    instance_type_arm=None,
    x86_ami_id=None,
    arm_ami_id=None,
    destroy=False,
    upload_dependencies=False,
):
    args = [
        f"--sgs {security_groups}" if security_groups is not None else "",
        f"--subnets {subnets}" if subnets is not None else "",
        f"--instance-type-x86 {instance_type_x86}" if instance_type_x86 is not None else "",
        f"--instance-type-arm {instance_type_arm}" if instance_type_arm is not None else "",
        f"--x86-ami-id {x86_ami_id}" if x86_ami_id is not None else "",
        f"--arm-ami-id {arm_ami_id}" if arm_ami_id is not None else "",
        "--destroy" if destroy else "",
        "--upload-dependencies" if upload_dependencies else "",
    ]

    go_args = ' '.join(filter(lambda x: x != "", args))
    ctx.run(
        f"cd ./test/new-e2e && go run ./scenarios/system-probe/main.go --name usama-saqib-test {go_args} --shutdown-period 720",
    )<|MERGE_RESOLUTION|>--- conflicted
+++ resolved
@@ -219,11 +219,7 @@
         "prebuilt/usm_events_test",
         "prebuilt/conntrack",
     ]
-<<<<<<< HEAD
     network_co_re_programs = ["tracer", "co-re/tracer-fentry", "runtime/http"]
-=======
-    network_co_re_programs = ["co-re/tracer-fentry", "runtime/http"]
->>>>>>> f9a2355c
 
     for prog in network_programs:
         infile = os.path.join(network_c_dir, f"{prog}.c")
