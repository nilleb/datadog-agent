---
.windows_msi_base:
  stage: package_build
  tags: ["runner:windows-docker", "windowsversion:1809"]
<<<<<<< HEAD
=======
  needs: ["go_mod_tidy_check", "windows_x64_go_deps"]
>>>>>>> d867d664
  script:
    - $ErrorActionPreference = 'Stop'
    - '$_instance_id = (iwr  -UseBasicParsing http://169.254.169.254/latest/meta-data/instance-id).content ; Write-Host "Running on instance $($_instance_id)"'
    - if (Test-Path omnibus\pkg) { remove-item -recurse -force omnibus\pkg }
    - mkdir omnibus\pkg
    - docker run --rm -m 4096M -v "$(Get-Location):c:\mnt" -e CI_JOB_ID=${CI_JOB_ID} -e CI_PIPELINE_ID=${CI_PIPELINE_ID} -e OMNIBUS_TARGET=${OMNIBUS_TARGET} -e WINDOWS_BUILDER=true -e RELEASE_VERSION="$RELEASE_VERSION" -e MAJOR_VERSION="$AGENT_MAJOR_VERSION" -e PY_RUNTIMES="$PYTHON_RUNTIMES" -e INTEGRATIONS_CORE_VERSION="$INTEGRATIONS_CORE_VERSION" -e GOMODCACHE="c:\gomodcache" -e AWS_NETWORKING=true -e SIGN_WINDOWS=true -e TARGET_ARCH="$ARCH" -e DEBUG_CUSTOMACTION="$DEBUG_CUSTOMACTION" -e DEB_RPM_BUCKET_BRANCH="$DEB_RPM_BUCKET_BRANCH" 486234852809.dkr.ecr.us-east-1.amazonaws.com/ci/datadog-agent-buildimages/windows_1809_${ARCH}:${Env:DATADOG_AGENT_WINBUILDIMAGES} c:\mnt\tasks\winbuildscripts\buildwin.bat
    - If ($lastExitCode -ne "0") { throw "Previous command returned $lastExitCode" }
    - get-childitem omnibus\pkg
  after_script:
    - '$_instance_id = (iwr  -UseBasicParsing http://169.254.169.254/latest/meta-data/instance-id).content ; Write-Host "Running on instance $($_instance_id)"'
  artifacts:
    expire_in: 2 weeks
    paths:
      - omnibus/pkg

.windows_main_agent_base:
  extends: .windows_msi_base
  variables:
    OMNIBUS_TARGET: main

windows_msi_and_bosh_zip_x64-a7:
  extends: .windows_main_agent_base
  variables:
    ARCH: "x64"
    AGENT_MAJOR_VERSION: 7
    PYTHON_RUNTIMES: '3'
  before_script:
<<<<<<< HEAD
    - set RELEASE_VERSION $RELEASE_VERSION_7
=======
    - set RELEASE_VERSION $RELEASE_VERSION_7

windows_msi_x64-a6:
  extends: .windows_main_agent_base
  rules:
    !reference [.on_a6]
  variables:
    ARCH: "x64"
    AGENT_MAJOR_VERSION: 6
    PYTHON_RUNTIMES: '2,3'
  before_script:
    - set RELEASE_VERSION $RELEASE_VERSION_6

# cloudfoundry IoT build for Windows
windows_zip_agent_binaries_x64-a7:
  rules:
    !reference [.on_a7]
  stage: package_build
  tags: ["runner:windows-docker", "windowsversion:1809"]
  needs: ["go_mod_tidy_check", "windows_x64_go_deps"]
  variables:
    ARCH: "x64"
    AGENT_MAJOR_VERSION: 7
    OMNIBUS_TARGET: agent_binaries
  before_script:
    - set RELEASE_VERSION $RELEASE_VERSION_7
  script:
    - $ErrorActionPreference = "Stop"
    - '$_instance_id = (iwr  -UseBasicParsing http://169.254.169.254/latest/meta-data/instance-id).content ; Write-Host "Running on instance $($_instance_id)"'
    - if (Test-Path omnibus\pkg) { remove-item -recurse -force omnibus\pkg }
    - mkdir omnibus\pkg
    - docker run --rm -m 4096M -v "$(Get-Location):c:\mnt" -e OMNIBUS_TARGET=${OMNIBUS_TARGET} -e WINDOWS_BUILDER=true -e RELEASE_VERSION="$RELEASE_VERSION" -e MAJOR_VERSION="$AGENT_MAJOR_VERSION" -e INTEGRATIONS_CORE_VERSION="$INTEGRATIONS_CORE_VERSION" -e PY_RUNTIMES="$PYTHON_RUNTIMES" -e GOMODCACHE="c:\gomodcache" -e AWS_NETWORKING=true -e SIGN_WINDOWS=true -e DEB_RPM_BUCKET_BRANCH="$DEB_RPM_BUCKET_BRANCH" 486234852809.dkr.ecr.us-east-1.amazonaws.com/ci/datadog-agent-buildimages/windows_1809_${ARCH}:${Env:DATADOG_AGENT_WINBUILDIMAGES} c:\mnt\tasks\winbuildscripts\buildwin.bat
    - If ($lastExitCode -ne "0") { throw "Previous command returned $lastExitCode" }
    - get-childitem omnibus\pkg
  artifacts:
    expire_in: 2 weeks
    paths:
      - omnibus/pkg
>>>>>>> d867d664
<|MERGE_RESOLUTION|>--- conflicted
+++ resolved
@@ -2,10 +2,7 @@
 .windows_msi_base:
   stage: package_build
   tags: ["runner:windows-docker", "windowsversion:1809"]
-<<<<<<< HEAD
-=======
   needs: ["go_mod_tidy_check", "windows_x64_go_deps"]
->>>>>>> d867d664
   script:
     - $ErrorActionPreference = 'Stop'
     - '$_instance_id = (iwr  -UseBasicParsing http://169.254.169.254/latest/meta-data/instance-id).content ; Write-Host "Running on instance $($_instance_id)"'
@@ -28,14 +25,13 @@
 
 windows_msi_and_bosh_zip_x64-a7:
   extends: .windows_main_agent_base
+  rules:
+    !reference [.on_a7]
   variables:
     ARCH: "x64"
     AGENT_MAJOR_VERSION: 7
     PYTHON_RUNTIMES: '3'
   before_script:
-<<<<<<< HEAD
-    - set RELEASE_VERSION $RELEASE_VERSION_7
-=======
     - set RELEASE_VERSION $RELEASE_VERSION_7
 
 windows_msi_x64-a6:
@@ -73,5 +69,4 @@
   artifacts:
     expire_in: 2 weeks
     paths:
-      - omnibus/pkg
->>>>>>> d867d664
+      - omnibus/pkg