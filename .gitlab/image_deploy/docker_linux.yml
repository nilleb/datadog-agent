---
# FIXME: our current Gitlab version doesn't support importing a file more than once
# For now, the workaround is to include "common" files once in the top-level .gitlab-ci.yml file
# See: https://gitlab.com/gitlab-org/gitlab/-/issues/28987
# include:
#   - /.gitlab/docker_common/tag_job_templates.yml

dev_branch-a6:
  extends: .docker_job_definition
  stage: image_deploy
  rules:
    !reference [.on_a6_manual]
  needs:
    - docker_build_agent6
    - docker_build_agent6_jmx
    - docker_build_agent6_py2py3_jmx
  trigger:
    project: DataDog/public-images
    branch: main
    strategy: depend
  variables:
    IMG_REGISTRIES: dev
  parallel:
    matrix:
      - IMG_SOURCES: ${SRC_AGENT}:v${CI_PIPELINE_ID}-${CI_COMMIT_SHORT_SHA}-6-amd64
        IMG_DESTINATIONS: agent-dev:${CI_COMMIT_REF_SLUG},agent-dev:${CI_COMMIT_REF_SLUG}-py2
      - IMG_SOURCES: ${SRC_AGENT}:v${CI_PIPELINE_ID}-${CI_COMMIT_SHORT_SHA}-6-jmx-amd64
        IMG_DESTINATIONS: agent-dev:${CI_COMMIT_REF_SLUG}-jmx,agent-dev:${CI_COMMIT_REF_SLUG}-py2-jmx
      - IMG_SOURCES: ${SRC_AGENT}:v${CI_PIPELINE_ID}-${CI_COMMIT_SHORT_SHA}-6-py2py3-jmx-amd64
        IMG_DESTINATIONS: agent-dev:${CI_COMMIT_REF_SLUG}-py2py3-jmx

dev_branch-dogstatsd:
  extends: .docker_job_definition
  stage: image_deploy
  rules:
    !reference [.on_a7_manual]
  needs:
    - docker_build_dogstatsd_amd64
  trigger:
    project: DataDog/public-images
    branch: main
    strategy: depend
  variables:
    IMG_REGISTRIES: dev
    IMG_SOURCES: ${SRC_DSD}:v$CI_PIPELINE_ID-${CI_COMMIT_SHORT_SHA}-amd64
    IMG_DESTINATIONS: dogstatsd-dev:${CI_COMMIT_REF_SLUG}

dev_branch-a7:
  extends: .docker_job_definition
  stage: image_deploy
  rules:
    !reference [.on_a7_manual]
  needs:
    - docker_build_agent7
    - docker_build_agent7_jmx
  trigger:
    project: DataDog/public-images
    branch: main
    strategy: depend
  variables:
    IMG_REGISTRIES: dev
  parallel:
    matrix:
      - IMG_SOURCES: ${SRC_AGENT}:v$CI_PIPELINE_ID-${CI_COMMIT_SHORT_SHA}-7-amd64
        IMG_DESTINATIONS: agent-dev:${CI_COMMIT_REF_SLUG}-py3
      - IMG_SOURCES: ${SRC_AGENT}:v$CI_PIPELINE_ID-${CI_COMMIT_SHORT_SHA}-7-jmx-amd64
        IMG_DESTINATIONS: agent-dev:${CI_COMMIT_REF_SLUG}-py3-jmx

dev_branch_multiarch-a6:
  extends: .docker_job_definition
  stage: image_deploy
  rules:
    !reference [.on_all_builds_a6_manual]
  needs:
    - docker_build_agent6
    - docker_build_agent6_arm64
    - docker_build_agent6_jmx
    - docker_build_agent6_jmx_arm64
    - docker_build_agent6_py2py3_jmx
  trigger:
    project: DataDog/public-images
    branch: main
    strategy: depend
  variables:
    IMG_REGISTRIES: dev
  parallel:
    matrix:
      - IMG_SOURCES: ${SRC_AGENT}:v$CI_PIPELINE_ID-${CI_COMMIT_SHORT_SHA}-6-amd64,${SRC_AGENT}:v$CI_PIPELINE_ID-${CI_COMMIT_SHORT_SHA}-6-arm64
        IMG_DESTINATIONS: agent-dev:${CI_COMMIT_REF_SLUG},agent-dev:${CI_COMMIT_REF_SLUG}-py2
      - IMG_SOURCES: ${SRC_AGENT}:v$CI_PIPELINE_ID-${CI_COMMIT_SHORT_SHA}-6-jmx-amd64,${SRC_AGENT}:v$CI_PIPELINE_ID-${CI_COMMIT_SHORT_SHA}-6-jmx-arm64
        IMG_DESTINATIONS: agent-dev:${CI_COMMIT_REF_SLUG}-jmx,agent-dev:${CI_COMMIT_REF_SLUG}-py2-jmx
      - IMG_SOURCES: ${SRC_AGENT}:v$CI_PIPELINE_ID-${CI_COMMIT_SHORT_SHA}-6-py2py3-jmx-amd64
        IMG_DESTINATIONS: agent-dev:${CI_COMMIT_REF_SLUG}-py2py3-jmx

dev_branch_multiarch-a7:
  extends: .docker_job_definition
  stage: image_deploy
  rules:
    !reference [.on_all_builds_a7_manual]
  needs:
    - docker_build_agent7
    - docker_build_agent7_arm64
    - docker_build_agent7_jmx
    - docker_build_agent7_jmx_arm64
  trigger:
    project: DataDog/public-images
    branch: main
    strategy: depend
  variables:
    IMG_REGISTRIES: dev
  parallel:
    matrix:
      - IMG_SOURCES: ${SRC_AGENT}:v$CI_PIPELINE_ID-${CI_COMMIT_SHORT_SHA}-7-amd64,${SRC_AGENT}:v$CI_PIPELINE_ID-${CI_COMMIT_SHORT_SHA}-7-arm64
        IMG_DESTINATIONS: agent-dev:${CI_COMMIT_REF_SLUG}-py3
      - IMG_SOURCES: ${SRC_AGENT}:v$CI_PIPELINE_ID-${CI_COMMIT_SHORT_SHA}-7-jmx-amd64,${SRC_AGENT}:v$CI_PIPELINE_ID-${CI_COMMIT_SHORT_SHA}-7-jmx-arm64
        IMG_DESTINATIONS: agent-dev:${CI_COMMIT_REF_SLUG}-py3-jmx

dev_branch_multiarch-dogstatsd:
  extends: .docker_job_definition
  stage: image_deploy
  rules:
    !reference [.on_a7_manual]
  needs:
    - docker_build_dogstatsd_amd64
  trigger:
    project: DataDog/public-images
    branch: main
    strategy: depend
  variables:
    IMG_REGISTRIES: dev
    IMG_SOURCES: ${SRC_DSD}:v$CI_PIPELINE_ID-${CI_COMMIT_SHORT_SHA}-amd64
    IMG_DESTINATIONS: dogstatsd-dev:${CI_COMMIT_REF_SLUG}

dev_master-a6:
  extends: .docker_job_definition
  stage: image_deploy
  rules:
    !reference [.on_main_a6]
  needs:
    - docker_build_agent6
    - docker_build_agent6_jmx
    - docker_build_agent6_py2py3_jmx
  trigger:
    project: DataDog/public-images
    branch: main
    strategy: depend
  variables:
    IMG_REGISTRIES: dev
  parallel:
    matrix:
      - IMG_SOURCES: ${SRC_AGENT}:v$CI_PIPELINE_ID-${CI_COMMIT_SHORT_SHA}-6-amd64
        IMG_DESTINATIONS: agent-dev:master,agent-dev:master-py2
      - IMG_SOURCES: ${SRC_AGENT}:v$CI_PIPELINE_ID-${CI_COMMIT_SHORT_SHA}-6-jmx-amd64
        IMG_DESTINATIONS: agent-dev:master-jmx,agent-dev:master-py2-jmx

dev_master-a7:
  extends: .docker_job_definition
  stage: image_deploy
  rules:
<<<<<<< HEAD
    !reference [.on_master_a7]
  needs:
    - docker_build_agent7
    - docker_build_agent7_jmx
  trigger:
    project: DataDog/public-images
    branch: main
    strategy: depend
  variables:
    IMG_REGISTRIES: dev
  parallel:
    matrix:
      - IMG_SOURCES: ${SRC_AGENT}:v$CI_PIPELINE_ID-${CI_COMMIT_SHORT_SHA}-7-amd64
        IMG_DESTINATIONS: agent-dev:master-py3
      - IMG_SOURCES: ${SRC_AGENT}:v$CI_PIPELINE_ID-${CI_COMMIT_SHORT_SHA}-7-jmx-amd64
        IMG_DESTINATIONS: agent-dev:master-py3-jmx
=======
    !reference [.on_main_a7]
  needs: ["docker_build_agent7", "docker_build_agent7_jmx"]
  script:
    - inv -e docker.publish --signed-push ${SRC_AGENT}:${SRC_TAG}-7-amd64       datadog/agent-dev:master-py3
    - inv -e docker.publish --signed-push ${SRC_AGENT}:${SRC_TAG}-7-jmx-amd64   datadog/agent-dev:master-py3-jmx
>>>>>>> be59410d

dev_master-dogstatsd:
  extends: .docker_job_definition
  stage: image_deploy
  rules:
<<<<<<< HEAD
    !reference [.on_master_a7]
  needs:
    - docker_build_dogstatsd_amd64
  trigger:
    project: DataDog/public-images
    branch: main
    strategy: depend
  variables:
    IMG_REGISTRIES: dev
    IMG_SOURCES: ${SRC_DSD}:v$CI_PIPELINE_ID-${CI_COMMIT_SHORT_SHA}-amd64
    IMG_DESTINATIONS: dogstatsd-dev:master

dca_dev_branch:
  extends: .docker_job_definition
  stage: image_deploy
  rules:
    !reference [.on_a7_manual]
  needs:
    - docker_build_cluster_agent_amd64
  trigger:
    project: DataDog/public-images
    branch: main
    strategy: depend
  variables:
    IMG_REGISTRIES: dev
    IMG_SOURCES: ${SRC_DCA}:v$CI_PIPELINE_ID-${CI_COMMIT_SHORT_SHA}-amd64
    IMG_DESTINATIONS: cluster-agent-dev:${CI_COMMIT_REF_SLUG}
=======
    !reference [.on_main_a7]
  needs: ["docker_build_dogstatsd_amd64"]
  script:
    - inv -e docker.publish --signed-push ${SRC_DSD}:${SRC_TAG}-amd64           datadog/dogstatsd-dev:master
>>>>>>> be59410d

dca_dev_branch_multiarch:
  extends: .docker_job_definition
  stage: image_deploy
  rules:
    !reference [.on_all_builds_a7_manual]
  needs:
    - docker_build_cluster_agent_amd64
    - docker_build_cluster_agent_arm64
  trigger:
    project: DataDog/public-images
    branch: main
    strategy: depend
  variables:
    IMG_REGISTRIES: dev
    IMG_SOURCES: ${SRC_DCA}:v$CI_PIPELINE_ID-${CI_COMMIT_SHORT_SHA}-amd64,${SRC_DCA}:v$CI_PIPELINE_ID-${CI_COMMIT_SHORT_SHA}-arm64
    IMG_DESTINATIONS: cluster-agent-dev:${CI_COMMIT_REF_SLUG}

dca_dev_master:
  extends: .docker_job_definition
  stage: image_deploy
  rules:
<<<<<<< HEAD
    !reference [.on_master_a7]
  needs:
    - docker_build_cluster_agent_amd64
  trigger:
    project: DataDog/public-images
    branch: main
    strategy: depend
  variables:
    IMG_REGISTRIES: dev
    IMG_SOURCES: ${SRC_DCA}:v$CI_PIPELINE_ID-${CI_COMMIT_SHORT_SHA}-amd64
    IMG_DESTINATIONS: cluster-agent-dev:master
=======
    !reference [.on_main_a7]
  needs: ["docker_build_cluster_agent_amd64"]
  script:
    - inv -e docker.publish --signed-push ${SRC_DCA}:${SRC_TAG}-amd64 datadog/cluster-agent-dev:master
>>>>>>> be59410d

# deploys nightlies to agent-dev
dev_nightly_docker_hub-a6:
  extends: .docker_job_definition
  stage: image_deploy
  rules:
    !reference [.on_deploy_nightly_repo_branch_a6]
  needs:
    - docker_build_agent6
    - docker_build_agent6_jmx
    - docker_build_agent6_py2py3_jmx
  trigger:
    project: DataDog/public-images
    branch: main
    strategy: depend
  variables:
    IMG_REGISTRIES: dev
  parallel:
    matrix:
      - IMG_SOURCES: ${SRC_AGENT}:v$CI_PIPELINE_ID-${CI_COMMIT_SHORT_SHA}-6-amd64
        IMG_DESTINATIONS: agent-dev:nightly-${CI_COMMIT_SHORT_SHA},agent-dev:nightly-${CI_COMMIT_SHORT_SHA}-py2
      - IMG_SOURCES: ${SRC_AGENT}:v$CI_PIPELINE_ID-${CI_COMMIT_SHORT_SHA}-6-jmx-amd64
        IMG_DESTINATIONS: agent-dev:nightly-${CI_COMMIT_SHORT_SHA}-jmx,agent-dev:nightly-${CI_COMMIT_SHORT_SHA}-py2-jmx

# deploys nightlies to agent-dev
dev_nightly-a7:
  extends: .docker_job_definition
  stage: image_deploy
  rules:
    !reference [.on_deploy_nightly_repo_branch_a7]
  needs:
    - docker_build_agent7
    - docker_build_agent7_jmx
  trigger:
    project: DataDog/public-images
    branch: main
    strategy: depend
  variables:
    IMG_REGISTRIES: dev
  parallel:
    matrix:
      - IMG_SOURCES: ${SRC_AGENT}:v$CI_PIPELINE_ID-${CI_COMMIT_SHORT_SHA}-7-amd64
        IMG_DESTINATIONS: agent-dev:nightly-${CI_COMMIT_SHORT_SHA}-py3
      - IMG_SOURCES: ${SRC_AGENT}:v$CI_PIPELINE_ID-${CI_COMMIT_SHORT_SHA}-7-jmx-amd64
        IMG_DESTINATIONS: agent-dev:nightly-${CI_COMMIT_SHORT_SHA}-py3-jmx

# deploys nightlies to agent-dev
dev_nightly-dogstatsd:
  extends: .docker_job_definition
  stage: image_deploy
  rules:
    !reference [.on_deploy_nightly_repo_branch_a7]
  needs:
    - docker_build_dogstatsd_amd64
  trigger:
    project: DataDog/public-images
    branch: main
    strategy: depend
  variables:
    IMG_REGISTRIES: dev
    IMG_SOURCES: ${SRC_DSD}:v$CI_PIPELINE_ID-${CI_COMMIT_SHORT_SHA}-amd64
    IMG_DESTINATIONS: dogstatsd-dev:nightly-${CI_COMMIT_SHORT_SHA}<|MERGE_RESOLUTION|>--- conflicted
+++ resolved
@@ -157,8 +157,7 @@
   extends: .docker_job_definition
   stage: image_deploy
   rules:
-<<<<<<< HEAD
-    !reference [.on_master_a7]
+    !reference [.on_main_a7]
   needs:
     - docker_build_agent7
     - docker_build_agent7_jmx
@@ -174,20 +173,12 @@
         IMG_DESTINATIONS: agent-dev:master-py3
       - IMG_SOURCES: ${SRC_AGENT}:v$CI_PIPELINE_ID-${CI_COMMIT_SHORT_SHA}-7-jmx-amd64
         IMG_DESTINATIONS: agent-dev:master-py3-jmx
-=======
+
+dev_master-dogstatsd:
+  extends: .docker_job_definition
+  stage: image_deploy
+  rules:
     !reference [.on_main_a7]
-  needs: ["docker_build_agent7", "docker_build_agent7_jmx"]
-  script:
-    - inv -e docker.publish --signed-push ${SRC_AGENT}:${SRC_TAG}-7-amd64       datadog/agent-dev:master-py3
-    - inv -e docker.publish --signed-push ${SRC_AGENT}:${SRC_TAG}-7-jmx-amd64   datadog/agent-dev:master-py3-jmx
->>>>>>> be59410d
-
-dev_master-dogstatsd:
-  extends: .docker_job_definition
-  stage: image_deploy
-  rules:
-<<<<<<< HEAD
-    !reference [.on_master_a7]
   needs:
     - docker_build_dogstatsd_amd64
   trigger:
@@ -214,12 +205,6 @@
     IMG_REGISTRIES: dev
     IMG_SOURCES: ${SRC_DCA}:v$CI_PIPELINE_ID-${CI_COMMIT_SHORT_SHA}-amd64
     IMG_DESTINATIONS: cluster-agent-dev:${CI_COMMIT_REF_SLUG}
-=======
-    !reference [.on_main_a7]
-  needs: ["docker_build_dogstatsd_amd64"]
-  script:
-    - inv -e docker.publish --signed-push ${SRC_DSD}:${SRC_TAG}-amd64           datadog/dogstatsd-dev:master
->>>>>>> be59410d
 
 dca_dev_branch_multiarch:
   extends: .docker_job_definition
@@ -242,8 +227,7 @@
   extends: .docker_job_definition
   stage: image_deploy
   rules:
-<<<<<<< HEAD
-    !reference [.on_master_a7]
+    !reference [.on_main_a7]
   needs:
     - docker_build_cluster_agent_amd64
   trigger:
@@ -254,12 +238,6 @@
     IMG_REGISTRIES: dev
     IMG_SOURCES: ${SRC_DCA}:v$CI_PIPELINE_ID-${CI_COMMIT_SHORT_SHA}-amd64
     IMG_DESTINATIONS: cluster-agent-dev:master
-=======
-    !reference [.on_main_a7]
-  needs: ["docker_build_cluster_agent_amd64"]
-  script:
-    - inv -e docker.publish --signed-push ${SRC_DCA}:${SRC_TAG}-amd64 datadog/cluster-agent-dev:master
->>>>>>> be59410d
 
 # deploys nightlies to agent-dev
 dev_nightly_docker_hub-a6:
