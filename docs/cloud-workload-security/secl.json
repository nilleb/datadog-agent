--- conflicted
+++ resolved
@@ -314,7 +314,6 @@
           "constants": ""
         },
         {
-<<<<<<< HEAD
           "name": "process.ancestors.interpreter.file.change_time",
           "type": "int",
           "definition": "Change time of the file",
@@ -396,11 +395,12 @@
           "name": "process.ancestors.interpreter.file.user",
           "type": "string",
           "definition": "User of the file's owner",
-=======
+          "constants": ""
+        },
+        {
           "name": "process.ancestors.is_kworker",
           "type": "bool",
           "definition": "Indicates whether the process is a kworker",
->>>>>>> 1860d16e
           "constants": ""
         },
         {
@@ -680,7 +680,6 @@
           "constants": ""
         },
         {
-<<<<<<< HEAD
           "name": "process.interpreter.file.change_time",
           "type": "int",
           "definition": "Change time of the file",
@@ -762,11 +761,12 @@
           "name": "process.interpreter.file.user",
           "type": "string",
           "definition": "User of the file's owner",
-=======
+          "constants": ""
+        },
+        {
           "name": "process.is_kworker",
           "type": "bool",
           "definition": "Indicates whether the process is a kworker",
->>>>>>> 1860d16e
           "constants": ""
         },
         {
@@ -1445,7 +1445,6 @@
           "constants": ""
         },
         {
-<<<<<<< HEAD
           "name": "exec.interpreter.file.change_time",
           "type": "int",
           "definition": "Change time of the file",
@@ -1527,11 +1526,12 @@
           "name": "exec.interpreter.file.user",
           "type": "string",
           "definition": "User of the file's owner",
-=======
+          "constants": ""
+        },
+        {
           "name": "exec.is_kworker",
           "type": "bool",
           "definition": "Indicates whether the process is a kworker",
->>>>>>> 1860d16e
           "constants": ""
         },
         {
@@ -1832,7 +1832,6 @@
           "constants": ""
         },
         {
-<<<<<<< HEAD
           "name": "exit.interpreter.file.change_time",
           "type": "int",
           "definition": "Change time of the file",
@@ -1914,11 +1913,12 @@
           "name": "exit.interpreter.file.user",
           "type": "string",
           "definition": "User of the file's owner",
-=======
+          "constants": ""
+        },
+        {
           "name": "exit.is_kworker",
           "type": "bool",
           "definition": "Indicates whether the process is a kworker",
->>>>>>> 1860d16e
           "constants": ""
         },
         {
@@ -2957,51 +2957,12 @@
           "constants": ""
         },
         {
-<<<<<<< HEAD
-=======
-          "name": "ptrace.tracee.ancestors.fsgid",
-          "type": "int",
-          "definition": "FileSystem-gid of the process",
-          "constants": ""
-        },
-        {
-          "name": "ptrace.tracee.ancestors.fsgroup",
-          "type": "string",
-          "definition": "FileSystem-group of the process",
-          "constants": ""
-        },
-        {
-          "name": "ptrace.tracee.ancestors.fsuid",
-          "type": "int",
-          "definition": "FileSystem-uid of the process",
-          "constants": ""
-        },
-        {
-          "name": "ptrace.tracee.ancestors.fsuser",
-          "type": "string",
-          "definition": "FileSystem-user of the process",
-          "constants": ""
-        },
-        {
-          "name": "ptrace.tracee.ancestors.gid",
-          "type": "int",
-          "definition": "GID of the process",
-          "constants": ""
-        },
-        {
-          "name": "ptrace.tracee.ancestors.group",
-          "type": "string",
-          "definition": "Group of the process",
-          "constants": ""
-        },
-        {
           "name": "ptrace.tracee.ancestors.is_kworker",
           "type": "bool",
           "definition": "Indicates whether the process is a kworker",
           "constants": ""
         },
         {
->>>>>>> 1860d16e
           "name": "ptrace.tracee.ancestors.is_thread",
           "type": "bool",
           "definition": "Indicates whether the process is considered a thread (that is, a child process that hasn't executed another program)",
@@ -3278,7 +3239,6 @@
           "constants": ""
         },
         {
-<<<<<<< HEAD
           "name": "ptrace.tracee.interpreter.file.change_time",
           "type": "int",
           "definition": "Change time of the file",
@@ -3360,11 +3320,12 @@
           "name": "ptrace.tracee.interpreter.file.user",
           "type": "string",
           "definition": "User of the file's owner",
-=======
+          "constants": ""
+        },
+        {
           "name": "ptrace.tracee.is_kworker",
           "type": "bool",
           "definition": "Indicates whether the process is a kworker",
->>>>>>> 1860d16e
           "constants": ""
         },
         {
@@ -4292,7 +4253,6 @@
           "constants": ""
         },
         {
-<<<<<<< HEAD
           "name": "signal.target.ancestors.interpreter.file.change_time",
           "type": "int",
           "definition": "Change time of the file",
@@ -4374,11 +4334,12 @@
           "name": "signal.target.ancestors.interpreter.file.user",
           "type": "string",
           "definition": "User of the file's owner",
-=======
+          "constants": ""
+        },
+        {
           "name": "signal.target.ancestors.is_kworker",
           "type": "bool",
           "definition": "Indicates whether the process is a kworker",
->>>>>>> 1860d16e
           "constants": ""
         },
         {
@@ -4658,7 +4619,6 @@
           "constants": ""
         },
         {
-<<<<<<< HEAD
           "name": "signal.target.interpreter.file.change_time",
           "type": "int",
           "definition": "Change time of the file",
@@ -4740,11 +4700,12 @@
           "name": "signal.target.interpreter.file.user",
           "type": "string",
           "definition": "User of the file's owner",
-=======
+          "constants": ""
+        },
+        {
           "name": "signal.target.is_kworker",
           "type": "bool",
           "definition": "Indicates whether the process is a kworker",
->>>>>>> 1860d16e
           "constants": ""
         },
         {
